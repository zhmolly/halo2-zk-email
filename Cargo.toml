--- conflicted
+++ resolved
@@ -29,9 +29,5 @@
 tokio = { version = "1.16", features = ["net", "io-util", "time", "rt-multi-thread", "macros"] }
 
 [dev-dependencies]
-<<<<<<< HEAD
-rsa = { version = "0.6.1", features = ["serde"] }
-=======
 mail-parser = "0.8.2"
-mail-auth = "0.3.0"
->>>>>>> 8e7cb9c9
+# mail-auth = "0.3.0"