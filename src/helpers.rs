// use crate::snark_verifier_sdk::*;
use crate::utils::{get_email_circuit_public_hash_input, get_email_substrs};
use crate::vrm::DecomposedRegexConfig;
use crate::{DefaultEmailVerifyCircuit, EMAIL_VERIFY_CONFIG_ENV};
use cfdkim::{canonicalize_signed_email, resolve_public_key};
use ethereum_types::Address;
use halo2_base::halo2_proofs::circuit::Value;
use halo2_base::halo2_proofs::halo2curves::bn256::{Bn256, Fq, Fr, G1Affine};
use halo2_base::halo2_proofs::halo2curves::FieldExt;
use halo2_base::halo2_proofs::plonk::{Error, ProvingKey, VerifyingKey};
use halo2_base::halo2_proofs::poly::commitment::{Params, ParamsProver};
use halo2_base::halo2_proofs::poly::kzg::commitment::ParamsKZG;
use halo2_base::halo2_proofs::SerdeFormat;
use halo2_rsa::{RSAPubE, RSAPublicKey, RSASignature};
use hex;
use itertools::Itertools;
use num_bigint::BigUint;
use rand::rngs::OsRng;
use rand::thread_rng;
use regex_simple::Regex;
use rsa::PublicKeyParts;
use serde::{Deserialize, Serialize};
use sha2::{Digest, Sha256};
use snark_verifier::loader::evm::{compile_yul, EvmLoader, ExecutorBuilder};
use snark_verifier::loader::LoadedScalar;
use snark_verifier::pcs::kzg::{Bdfg21, Kzg};
use snark_verifier::system::halo2::transcript::evm::EvmTranscript;
use snark_verifier::system::halo2::{compile, Config};
use snark_verifier::verifier::PlonkVerifier;
use snark_verifier_sdk::evm::{encode_calldata, evm_verify, gen_evm_proof_shplonk};
use snark_verifier_sdk::halo2::aggregation::PublicAggregationCircuit;
use snark_verifier_sdk::halo2::{gen_proof_shplonk, gen_snark_shplonk};
use snark_verifier_sdk::Plonk;
use snark_verifier_sdk::{gen_pk, CircuitExt, LIMBS};
use std::env::set_var;
use std::fs::{self, File};
use std::io::{BufRead, BufReader, BufWriter, Read, Write};
use std::path::{Path, PathBuf};
use std::rc::Rc;

pub const NUM_ACC_INSTANCES: usize = 4 * LIMBS;
pub const VERIFY_CONFIG_KEY: &'static str = "VERIFY_CONFIG";

#[derive(Debug, Clone, Serialize, Deserialize)]
pub struct EmailVerifyPublicInput {
    pub headerhash: String,
    pub public_key_n_bytes: String,
    pub header_starts: Vec<usize>,
    pub header_substrs: Vec<String>,
    pub body_starts: Vec<usize>,
    pub body_substrs: Vec<String>,
}

pub fn gen_params(params_path: &str, k: u32) -> Result<(), Error> {
    let rng = thread_rng();
    let params = ParamsKZG::<Bn256>::setup(k, rng);
    let f = File::create(params_path).unwrap();
    let mut writer = BufWriter::new(f);
    params.write(&mut writer).unwrap();
    writer.flush().unwrap();
    Ok(())
}

pub fn downsize_params(original_params_path: &str, new_params_path: &str, k: u32) -> Result<(), Error> {
    let f = File::open(Path::new(original_params_path)).unwrap();
    let mut reader = BufReader::new(f);
    let mut params = ParamsKZG::<Bn256>::read(&mut reader).unwrap();
    params.downsize(k);
    let f = File::create(new_params_path).unwrap();
    let mut writer = BufWriter::new(f);
    params.write(&mut writer).unwrap();
    writer.flush().unwrap();
    Ok(())
}

pub async fn gen_app_key(param_path: &str, circuit_config_path: &str, email_path: &str, pk_path: &str, vk_path: &str) -> Result<(), Error> {
    set_var(EMAIL_VERIFY_CONFIG_ENV, circuit_config_path);

    let mut params = {
        let f = File::open(Path::new(param_path)).unwrap();
        let mut reader = BufReader::new(f);
        ParamsKZG::<Bn256>::read(&mut reader).unwrap()
    };
    let app_config = DefaultEmailVerifyCircuit::<Fr>::read_config_params();
    if params.k() > app_config.degree {
        params.downsize(app_config.degree);
    }
    let (circuit, _, _, _, _) = gen_circuit_from_email_path(email_path).await;
    let pk = gen_pk::<DefaultEmailVerifyCircuit<Fr>>(&params, &circuit, None);
    println!("app pk generated");
    {
        let f = File::create(pk_path).unwrap();
        let mut writer = BufWriter::new(f);
        pk.write(&mut writer, SerdeFormat::RawBytesUnchecked).unwrap();
        writer.flush().unwrap();
    }

    let vk = pk.get_vk();
    {
        let f = File::create(vk_path).unwrap();
        let mut writer = BufWriter::new(f);
        vk.write(&mut writer, SerdeFormat::RawBytesUnchecked).unwrap();
        writer.flush().unwrap();
    }
    Ok(())
}

pub async fn gen_agg_key(
    app_params_path: &str,
    agg_params_path: &str,
    app_circuit_config_path: &str,
    agg_circuit_config_path: &str,
    email_path: &str,
    app_pk_path: &str,
    agg_pk_path: &str,
    agg_vk_path: &str,
) -> Result<(), Error> {
    set_var(EMAIL_VERIFY_CONFIG_ENV, app_circuit_config_path);
    set_var(VERIFY_CONFIG_KEY, agg_circuit_config_path);
    let agg_params = {
        let f = File::open(Path::new(agg_params_path)).unwrap();
        let mut reader = BufReader::new(f);
        ParamsKZG::<Bn256>::read(&mut reader).unwrap()
    };
    // let app_config = DefaultEmailVerifyCircuit::<Fr>::read_config_params();
    let app_params = {
        let f = File::open(Path::new(app_params_path)).unwrap();
        let mut reader = BufReader::new(f);
        ParamsKZG::<Bn256>::read(&mut reader).unwrap()
    };
    // let app_params = {
    //     let mut params = agg_params.clone();
    //     params.downsize(app_config.degree);
    //     params
    // };
    let (app_circuit, _, _, _, _) = gen_circuit_from_email_path(email_path).await;
    let app_pk = {
        let f = File::open(Path::new(app_pk_path)).unwrap();
        let mut reader = BufReader::new(f);
        ProvingKey::<G1Affine>::read::<_, DefaultEmailVerifyCircuit<Fr>>(&mut reader, SerdeFormat::RawBytesUnchecked).unwrap()
    };
    let snark = gen_snark_shplonk(&app_params, &app_pk, app_circuit, &mut OsRng, None::<&str>);
    println!("snark generated");
    let agg_circuit = PublicAggregationCircuit::new(&agg_params, vec![snark], false, &mut OsRng);
    let agg_pk = gen_pk::<PublicAggregationCircuit>(&agg_params, &agg_circuit, None);
    println!("agg pk generated");
    {
        let f = File::create(agg_pk_path).unwrap();
        let mut writer = BufWriter::new(f);
        agg_pk.write(&mut writer, SerdeFormat::RawBytesUnchecked).unwrap();
        writer.flush().unwrap();
    }

    let vk = agg_pk.get_vk();
    {
        let f = File::create(agg_vk_path).unwrap();
        let mut writer = BufWriter::new(f);
        vk.write(&mut writer, SerdeFormat::RawBytesUnchecked).unwrap();
        writer.flush().unwrap();
    }
    Ok(())
}

pub async fn prove_app(params_path: &str, circuit_config_path: &str, pk_path: &str, email_path: &str, proof_path: &str, public_input_path: &str) -> Result<(), Error> {
    set_var(EMAIL_VERIFY_CONFIG_ENV, circuit_config_path);
    let mut params = {
        let f = File::open(Path::new(params_path)).unwrap();
        let mut reader = BufReader::new(f);
        ParamsKZG::<Bn256>::read(&mut reader).unwrap()
    };
    let app_config = DefaultEmailVerifyCircuit::<Fr>::read_config_params();
    if params.k() > app_config.degree {
        params.downsize(app_config.degree);
    }
    let pk = {
        let f = File::open(Path::new(pk_path)).unwrap();
        let mut reader = BufReader::new(f);
        ProvingKey::<G1Affine>::read::<_, DefaultEmailVerifyCircuit<Fr>>(&mut reader, SerdeFormat::RawBytesUnchecked).unwrap()
    };
    let (circuit, headerhash, public_key_n, header_substrs, body_substrs) = gen_circuit_from_email_path(email_path).await;
    let instances = circuit.instances();
    let proof = gen_proof_shplonk(&params, &pk, circuit, instances, &mut OsRng, None);
    {
        let f = File::create(proof_path).unwrap();
        let mut writer = BufWriter::new(f);
        writer.write_all(&proof).unwrap();
        writer.flush().unwrap();
    };
    let mut header_starts_vec = vec![];
    let mut header_substrs_vec = vec![];
    for s in header_substrs.into_iter() {
        if let Some(s) = s {
            header_starts_vec.push(s.0);
            header_substrs_vec.push(s.1);
        }
    }
    let mut body_starts_vec = vec![];
    let mut body_substrs_vec = vec![];
    for s in body_substrs.into_iter() {
        if let Some(s) = s {
            body_starts_vec.push(s.0);
            body_substrs_vec.push(s.1);
        }
    }
    let public_input = EmailVerifyPublicInput {
        headerhash: format!("0x{}", hex::encode(&headerhash)),
        public_key_n_bytes: format!("0x{}", hex::encode(&public_key_n.to_bytes_le())),
        header_starts: header_starts_vec,
        header_substrs: header_substrs_vec,
        body_starts: body_starts_vec,
        body_substrs: body_substrs_vec,
    };
    {
        let public_input_str = serde_json::to_string(&public_input).unwrap();
        let mut file = File::create(public_input_path)?;
        write!(file, "{}", public_input_str).unwrap();
        file.flush().unwrap();
    }
    Ok(())
}

pub async fn evm_prove_app(params_path: &str, circuit_config_path: &str, pk_path: &str, email_path: &str, proof_path: &str, public_input_path: &str) -> Result<(), Error> {
    set_var(EMAIL_VERIFY_CONFIG_ENV, circuit_config_path);
    let mut params = {
        let f = File::open(Path::new(params_path)).unwrap();
        let mut reader = BufReader::new(f);
        ParamsKZG::<Bn256>::read(&mut reader).unwrap()
    };
    let app_config = DefaultEmailVerifyCircuit::<Fr>::read_config_params();
    if params.k() > app_config.degree {
        params.downsize(app_config.degree);
    }
    let pk = {
        let f = File::open(Path::new(pk_path)).unwrap();
        let mut reader = BufReader::new(f);
        ProvingKey::<G1Affine>::read::<_, DefaultEmailVerifyCircuit<Fr>>(&mut reader, SerdeFormat::RawBytesUnchecked).unwrap()
    };
    let (circuit, headerhash, public_key_n, header_substrs, body_substrs) = gen_circuit_from_email_path(email_path).await;
    let instances = circuit.instances();
    let proof = gen_evm_proof_shplonk(&params, &pk, circuit, instances, &mut OsRng);
    {
        let proof_hex = hex::encode(&proof);
        let mut file = File::create(proof_path)?;
        write!(file, "0x{}", proof_hex).unwrap();
        file.flush().unwrap();
    };
    let mut header_starts_vec = vec![];
    let mut header_substrs_vec = vec![];
    for s in header_substrs.into_iter() {
        if let Some(s) = s {
            header_starts_vec.push(s.0);
            header_substrs_vec.push(s.1);
        }
    }
    let mut body_starts_vec = vec![];
    let mut body_substrs_vec = vec![];
    for s in body_substrs.into_iter() {
        if let Some(s) = s {
            body_starts_vec.push(s.0);
            body_substrs_vec.push(s.1);
        }
    }
    let public_input = EmailVerifyPublicInput {
        headerhash: format!("0x{}", hex::encode(&headerhash)),
        public_key_n_bytes: format!("0x{}", hex::encode(&public_key_n.to_bytes_le())),
        header_starts: header_starts_vec,
        header_substrs: header_substrs_vec,
        body_starts: body_starts_vec,
        body_substrs: body_substrs_vec,
    };
    {
        let public_input_str = serde_json::to_string(&public_input).unwrap();
        let mut file = File::create(public_input_path)?;
        write!(file, "{}", public_input_str).unwrap();
        file.flush().unwrap();
    }
    Ok(())
}

pub async fn evm_prove_agg(
    app_params_path: &str,
    agg_params_path: &str,
    app_circuit_config_path: &str,
    agg_circuit_config_path: &str,
    email_path: &str,
    app_pk_path: &str,
    agg_pk_path: &str,
    acc_path: &str,
    proof_path: &str,
    public_input_path: &str,
) -> Result<(), Error> {
    set_var(EMAIL_VERIFY_CONFIG_ENV, app_circuit_config_path);
    set_var(VERIFY_CONFIG_KEY, agg_circuit_config_path);
    let agg_params = {
        let f = File::open(Path::new(agg_params_path)).unwrap();
        let mut reader = BufReader::new(f);
        ParamsKZG::<Bn256>::read(&mut reader).unwrap()
    };
    // let app_config = DefaultEmailVerifyCircuit::<Fr>::read_config_params();
    // let app_params = {
    //     let mut params = agg_params.clone();
    //     params.downsize(app_config.degree);
    //     params
    // };
    let app_params = {
        let f = File::open(Path::new(app_params_path)).unwrap();
        let mut reader = BufReader::new(f);
        ParamsKZG::<Bn256>::read(&mut reader).unwrap()
    };
    let (app_circuit, headerhash, public_key_n, header_substrs, body_substrs) = gen_circuit_from_email_path(email_path).await;
    let app_pk = {
        let f = File::open(Path::new(app_pk_path)).unwrap();
        let mut reader = BufReader::new(f);
        ProvingKey::<G1Affine>::read::<_, DefaultEmailVerifyCircuit<Fr>>(&mut reader, SerdeFormat::RawBytesUnchecked).unwrap()
    };
    let snark = gen_snark_shplonk(&app_params, &app_pk, app_circuit, &mut OsRng, None::<&str>);
    println!("snark generated");
    let agg_circuit = PublicAggregationCircuit::new(&agg_params, vec![snark], false, &mut OsRng);
    let agg_pk = {
        let f = File::open(Path::new(agg_pk_path)).unwrap();
        let mut reader = BufReader::new(f);
        ProvingKey::<G1Affine>::read::<_, PublicAggregationCircuit>(&mut reader, SerdeFormat::RawBytesUnchecked).unwrap()
    };
    let instances = agg_circuit.instances();
    println!("instances {:?}", instances[0]);

    let acc = encode_calldata(&[instances[0][0..NUM_ACC_INSTANCES].to_vec()], &[]);
    {
        let acc_hex = hex::encode(&acc);
        let mut file = File::create(acc_path)?;
        write!(file, "0x{}", acc_hex).unwrap();
        file.flush().unwrap();
    };
    let proof = gen_evm_proof_shplonk(&agg_params, &agg_pk, agg_circuit, instances, &mut OsRng);
    println!("proof generated");
    {
        let proof_hex = hex::encode(&proof);
        let mut file = File::create(proof_path)?;
        write!(file, "0x{}", proof_hex).unwrap();
        file.flush().unwrap();
    };
    let mut header_starts_vec = vec![];
    let mut header_substrs_vec = vec![];
    for s in header_substrs.into_iter() {
        if let Some(s) = s {
            header_starts_vec.push(s.0);
            header_substrs_vec.push(s.1);
        }
    }
    let mut body_starts_vec = vec![];
    let mut body_substrs_vec = vec![];
    for s in body_substrs.into_iter() {
        if let Some(s) = s {
            body_starts_vec.push(s.0);
            body_substrs_vec.push(s.1);
        }
    }
    let public_input = EmailVerifyPublicInput {
        headerhash: format!("0x{}", hex::encode(&headerhash)),
        public_key_n_bytes: format!("0x{}", hex::encode(&public_key_n.to_bytes_le())),
        header_starts: header_starts_vec,
        header_substrs: header_substrs_vec,
        body_starts: body_starts_vec,
        body_substrs: body_substrs_vec,
    };
    {
        let public_input_str = serde_json::to_string(&public_input).unwrap();
        let mut file = File::create(public_input_path)?;
        write!(file, "{}", public_input_str).unwrap();
        file.flush().unwrap();
    }
    Ok(())
}

pub async fn gen_evm_verifier(params_path: &str, circuit_config_path: &str, vk_path: &str, bytecode_path: &str, solidity_path: &str) -> Result<(), Error> {
    set_var(EMAIL_VERIFY_CONFIG_ENV, circuit_config_path);
    let mut params = {
        let f = File::open(Path::new(params_path)).unwrap();
        let mut reader = BufReader::new(f);
        ParamsKZG::<Bn256>::read(&mut reader).unwrap()
    };
    let app_config = DefaultEmailVerifyCircuit::<Fr>::read_config_params();
    if params.k() > app_config.degree {
        params.downsize(app_config.degree);
    }
    let vk = {
        let f = File::open(vk_path).unwrap();
        let mut reader = BufReader::new(f);
        VerifyingKey::<G1Affine>::read::<_, DefaultEmailVerifyCircuit<Fr>>(&mut reader, SerdeFormat::RawBytesUnchecked).unwrap()
    };
    // let circuit = gen_circuit_from_email_path(email_path).await;
    // let num_instance = DefaultEmailVerifyCircuit::<Fr>::num_instances(0);
    let num_instance = vec![1];
    let verifier_yul = gen_evm_verifier_yul::<DefaultEmailVerifyCircuit<Fr>>(&params, &vk, num_instance);
    {
        let bytecode = compile_yul(&verifier_yul);
        let f = File::create(bytecode_path).unwrap();
        let mut writer = BufWriter::new(f);
        writer.write_all(&bytecode).unwrap();
        writer.flush().unwrap();
    }
    {
        let mut f = File::create(solidity_path).unwrap();
        let _ = f.write(verifier_yul.as_bytes());
        let output = fix_verifier_sol(Path::new(solidity_path).to_path_buf()).unwrap();

        let mut f = File::create(solidity_path)?;
        let _ = f.write(output.as_bytes());
    };
    Ok(())
}

pub async fn gen_agg_evm_verifier(
    agg_params_path: &str,
    app_circuit_config_path: &str,
    agg_circuit_config_path: &str,
    vk_path: &str,
    bytecode_path: &str,
    solidity_path: &str,
) -> Result<(), Error> {
    set_var(EMAIL_VERIFY_CONFIG_ENV, app_circuit_config_path);
    set_var(VERIFY_CONFIG_KEY, agg_circuit_config_path);
    let params = {
        let f = File::open(Path::new(agg_params_path)).unwrap();
        let mut reader = BufReader::new(f);
        ParamsKZG::<Bn256>::read(&mut reader).unwrap()
    };
    let vk = {
        let f = File::open(vk_path).unwrap();
        let mut reader = BufReader::new(f);
        VerifyingKey::<G1Affine>::read::<_, PublicAggregationCircuit>(&mut reader, SerdeFormat::RawBytesUnchecked).unwrap()
    };
    let num_instance = vec![1 + NUM_ACC_INSTANCES];
    let verifier_yul = gen_evm_verifier_yul::<PublicAggregationCircuit>(&params, &vk, num_instance);
    {
        let bytecode = compile_yul(&verifier_yul);
        let f = File::create(bytecode_path).unwrap();
        let mut writer = BufWriter::new(f);
        writer.write_all(&bytecode).unwrap();
        writer.flush().unwrap();
    }
    {
        let mut f = File::create(solidity_path).unwrap();
        let _ = f.write(verifier_yul.as_bytes());
        let output = fix_verifier_sol(Path::new(solidity_path).to_path_buf()).unwrap();

        let mut f = File::create(solidity_path)?;
        let _ = f.write(output.as_bytes());
    };
    Ok(())
}

pub fn evm_verify_app(circuit_config_path: &str, bytecode_path: &str, proof_path: &str, public_input_path: &str) -> Result<(), Error> {
    set_var(EMAIL_VERIFY_CONFIG_ENV, circuit_config_path);
    let deployment_code = {
        let f = File::open(bytecode_path).unwrap();
        let mut reader = BufReader::new(f);
        let mut code = vec![];
        reader.read_to_end(&mut code).unwrap();
        code
    };
    let proof = {
        let hex = fs::read_to_string(proof_path).unwrap();
        hex::decode(&hex[2..]).unwrap()
    };
    let instances = {
        let public_input = serde_json::from_reader::<File, EmailVerifyPublicInput>(File::open(public_input_path).unwrap()).unwrap();
        let config_params = DefaultEmailVerifyCircuit::<Fr>::read_config_params();
        let headerhash = hex::decode(&public_input.headerhash[2..]).unwrap();
        let public_key_n_bytes = hex::decode(&public_input.public_key_n_bytes[2..]).unwrap();
        let header_substrs = public_input
            .header_starts
            .into_iter()
            .zip(public_input.header_substrs.into_iter())
            .map(|(start, substr)| Some((start, substr)))
            .collect_vec();
        let body_substrs = public_input
            .body_starts
            .into_iter()
            .zip(public_input.body_substrs.into_iter())
            .map(|(start, substr)| Some((start, substr)))
            .collect_vec();
        let public_hash_input = get_email_circuit_public_hash_input(
            &headerhash,
            &public_key_n_bytes,
            header_substrs,
            body_substrs,
            config_params.header_config.max_byte_size,
            config_params.body_config.max_byte_size,
        );
        let public_hash: Vec<u8> = Sha256::digest(&public_hash_input).to_vec();
        let public_fr = {
            let lo = Fr::from_u128(u128::from_le_bytes(public_hash[0..16].try_into().unwrap()));
            let mut hi_bytes = [0; 16];
            for idx in 0..15 {
                hi_bytes[idx] = public_hash[16 + idx];
            }
            let hi = Fr::from_u128(u128::from_le_bytes(hi_bytes));
            hi * Fr::from(2).pow_const(128) + lo
        };
        vec![public_fr]
    };
    println!("instances {:?}", instances);
<<<<<<< HEAD
=======
    // let calldata = encode_calldata(&vec![instances], &proof);
    // let success = {
    //     let mut evm = ExecutorBuilder::default().with_gas_limit(u64::MAX.into()).build();

    //     let caller = Address::from_low_u64_be(0xfe);
    //     let result = evm.deploy(caller, deployment_code.into(), 0.into());
    //     println!("result {:?}", result);
    //     let verifier = result.address.unwrap();
    //     let result = evm.call_raw(caller, verifier, calldata.into(), 0.into());

    //     dbg!(result.gas_used);

    //     !result.reverted
    // };
    // assert!(success);
>>>>>>> d9d9285f
    evm_verify(deployment_code, false, vec![instances], proof);
    Ok(())
}

pub fn evm_verify_agg(
    app_circuit_config_path: &str,
    agg_circuit_config_path: &str,
    bytecode_path: &str,
    proof_path: &str,
    acc_path: &str,
    public_input_path: &str,
) -> Result<(), Error> {
    set_var(EMAIL_VERIFY_CONFIG_ENV, app_circuit_config_path);
    set_var(VERIFY_CONFIG_KEY, agg_circuit_config_path);
    let deployment_code = {
        let f = File::open(bytecode_path).unwrap();
        let mut reader = BufReader::new(f);
        let mut code = vec![];
        reader.read_to_end(&mut code).unwrap();
        code
    };
    let proof = {
        let hex = fs::read_to_string(proof_path).unwrap();
        hex::decode(&hex[2..]).unwrap()
    };
    let instances = {
        let acc = {
            let hex = fs::read_to_string(acc_path).unwrap();
            hex::decode(&hex[2..])
                .unwrap()
                .chunks(32)
                .map(|bytes| {
                    let mut bytes = bytes.to_vec();
                    bytes.reverse();
                    Fr::from_bytes(bytes[..].try_into().unwrap()).unwrap()
                })
                .collect_vec()
        };
        assert_eq!(acc.len(), NUM_ACC_INSTANCES);
        let public_input = serde_json::from_reader::<File, EmailVerifyPublicInput>(File::open(public_input_path).unwrap()).unwrap();
        let headerhash = hex::decode(&public_input.headerhash[2..]).unwrap();
        let public_key_n_bytes = hex::decode(&public_input.public_key_n_bytes[2..]).unwrap();
        let config_params = DefaultEmailVerifyCircuit::<Fr>::read_config_params();
        let header_substrs = public_input
            .header_starts
            .into_iter()
            .zip(public_input.header_substrs.into_iter())
            .map(|(start, substr)| Some((start, substr)))
            .collect_vec();
        let body_substrs = public_input
            .body_starts
            .into_iter()
            .zip(public_input.body_substrs.into_iter())
            .map(|(start, substr)| Some((start, substr)))
            .collect_vec();
        let public_hash_input = get_email_circuit_public_hash_input(
            &headerhash,
            &public_key_n_bytes,
            header_substrs,
            body_substrs,
            config_params.header_config.max_byte_size,
            config_params.body_config.max_byte_size,
        );
        let public_hash: Vec<u8> = Sha256::digest(&public_hash_input).to_vec();
        let public_fr = {
            let lo = Fr::from_u128(u128::from_le_bytes(public_hash[0..16].try_into().unwrap()));
            let mut hi_bytes = [0; 16];
            for idx in 0..15 {
                hi_bytes[idx] = public_hash[16 + idx];
            }
            let hi = Fr::from_u128(u128::from_le_bytes(hi_bytes));
            hi * Fr::from(2).pow_const(128) + lo
        };
        vec![acc, vec![public_fr]].concat()
    };
    println!("instances {:?}", instances);
    evm_verify(deployment_code, false, vec![instances], proof);
    Ok(())
}

async fn gen_circuit_from_email_path(email_path: &str) -> (DefaultEmailVerifyCircuit<Fr>, Vec<u8>, BigUint, Vec<Option<(usize, String)>>, Vec<Option<(usize, String)>>) {
    let email_bytes = {
        let mut f = File::open(email_path).unwrap();
        let mut buf = Vec::new();
        f.read_to_end(&mut buf).unwrap();
        buf
    };
    println!("email {}", String::from_utf8(email_bytes.clone()).unwrap());
    let (canonicalized_header, canonicalized_body, signature_bytes) = canonicalize_signed_email(&email_bytes).unwrap();
    let headerhash = Sha256::digest(&canonicalized_header).to_vec();
    let public_key_n = {
        let logger = slog::Logger::root(slog::Discard, slog::o!());
        match resolve_public_key(&logger, &email_bytes).await.unwrap() {
            cfdkim::DkimPublicKey::Rsa(_pk) => BigUint::from_radix_le(&_pk.n().clone().to_radix_le(16), 16).unwrap(),
            _ => {
                panic!("Only RSA keys are supported.");
            }
        }
    };
    let e = RSAPubE::Fix(BigUint::from(DefaultEmailVerifyCircuit::<Fr>::DEFAULT_E));
    let public_key = RSAPublicKey::<Fr>::new(Value::known(public_key_n.clone()), e);
    let signature = RSASignature::<Fr>::new(Value::known(BigUint::from_bytes_be(&signature_bytes)));
    let header_str = String::from_utf8(canonicalized_header.clone()).unwrap();
    let body_str = String::from_utf8(canonicalized_body.clone()).unwrap();
    let config_params = DefaultEmailVerifyCircuit::<Fr>::read_config_params();
    let (header_substrs, body_substrs) = get_email_substrs(&header_str, &body_str, config_params.header_config.substr_regexes, config_params.body_config.substr_regexes);
    let circuit = DefaultEmailVerifyCircuit {
        header_bytes: canonicalized_header,
        body_bytes: canonicalized_body,
        public_key,
        signature,
    };
    (circuit, headerhash, public_key_n, header_substrs, body_substrs)
}

pub fn gen_evm_verifier_yul<C>(params: &ParamsKZG<Bn256>, vk: &VerifyingKey<G1Affine>, num_instance: Vec<usize>) -> String
where
    C: CircuitExt<Fr>,
{
    type PCS = Kzg<Bn256, Bdfg21>;
    let svk = params.get_g()[0].into();
    let dk = (params.g2(), params.s_g2()).into();
    let protocol = compile(
        params,
        vk,
        Config::kzg().with_num_instance(num_instance.clone()).with_accumulator_indices(C::accumulator_indices()),
    );

    let loader = EvmLoader::new::<Fq, Fr>();
    let protocol = protocol.loaded(&loader);
    let mut transcript = EvmTranscript::<_, Rc<EvmLoader>, _, _>::new(&loader);

    let instances = transcript.load_instances(num_instance);
    let proof = Plonk::<PCS>::read_proof(&svk, &protocol, &instances, &mut transcript);
    Plonk::<PCS>::verify(&svk, &dk, &protocol, &instances, &proof);

    loader.yul_code()
}

// original: https://github.com/zkonduit/ezkl/blob/main/src/eth.rs#L326-L602
pub fn fix_verifier_sol(input_file: PathBuf) -> Result<String, Box<dyn std::error::Error>> {
    let file = File::open(input_file.clone())?;
    let reader = BufReader::new(file);

    let mut transcript_addrs: Vec<u32> = Vec::new();
    let mut modified_lines: Vec<String> = Vec::new();

    // convert calldataload 0x0 to 0x40 to read from pubInputs, and the rest
    // from proof
    let calldata_pattern = Regex::new(r"^.*(calldataload\((0x[a-f0-9]+)\)).*$")?;
    let mstore_pattern = Regex::new(r"^\s*(mstore\(0x([0-9a-fA-F]+)+),.+\)")?;
    let mstore8_pattern = Regex::new(r"^\s*(mstore8\((\d+)+),.+\)")?;
    let mstoren_pattern = Regex::new(r"^\s*(mstore\((\d+)+),.+\)")?;
    let mload_pattern = Regex::new(r"(mload\((0x[0-9a-fA-F]+))\)")?;
    let keccak_pattern = Regex::new(r"(keccak256\((0x[0-9a-fA-F]+))")?;
    let modexp_pattern = Regex::new(r"(staticcall\(gas\(\), 0x5, (0x[0-9a-fA-F]+), 0xc0, (0x[0-9a-fA-F]+), 0x20)")?;
    let ecmul_pattern = Regex::new(r"(staticcall\(gas\(\), 0x7, (0x[0-9a-fA-F]+), 0x60, (0x[0-9a-fA-F]+), 0x40)")?;
    let ecadd_pattern = Regex::new(r"(staticcall\(gas\(\), 0x6, (0x[0-9a-fA-F]+), 0x80, (0x[0-9a-fA-F]+), 0x40)")?;
    let ecpairing_pattern = Regex::new(r"(staticcall\(gas\(\), 0x8, (0x[0-9a-fA-F]+), 0x180, (0x[0-9a-fA-F]+), 0x20)")?;
    let bool_pattern = Regex::new(r":bool")?;

    // Count the number of pub inputs
    let mut start = None;
    let mut end = None;
    for (i, line) in reader.lines().enumerate() {
        let line = line?;
        if line.trim().starts_with("mstore(0x20") && start.is_none() {
            start = Some(i as u32);
        }

        if line.trim().starts_with("mstore(0x0") {
            end = Some(i as u32);
            break;
        }
    }

    let num_pubinputs = if let Some(s) = start { end.unwrap() - s } else { 0 };
    println!("num_pubinputs {}", num_pubinputs);

    let mut max_pubinputs_addr = 0;
    if num_pubinputs > 0 {
        max_pubinputs_addr = num_pubinputs * 32 - 32;
    }
    // println!("max_pubinputs_addr {}", max_pubinputs_addr);

    let file = File::open(input_file)?;
    let reader = BufReader::new(file);

    for line in reader.lines() {
        let mut line = line?;
        let m = bool_pattern.captures(&line);
        if m.is_some() {
            line = line.replace(":bool", "");
        }

        let m = calldata_pattern.captures(&line);
        if let Some(m) = m {
            let calldata_and_addr = m.get(1).unwrap().as_str();
            let addr = m.get(2).unwrap().as_str();
            let addr_as_num = u32::from_str_radix(addr.strip_prefix("0x").unwrap(), 16)?;

            if addr_as_num <= max_pubinputs_addr {
                let pub_addr = format!("{:#x}", addr_as_num + 32);
                // println!("pub_addr {}", pub_addr);
                line = line.replace(calldata_and_addr, &format!("mload(add(pubInputs, {}))", pub_addr));
            } else {
                let proof_addr = format!("{:#x}", addr_as_num - max_pubinputs_addr);
                // println!("proof_addr {}", proof_addr);
                line = line.replace(calldata_and_addr, &format!("mload(add(proof, {}))", proof_addr));
            }
        }

        let m = mstore8_pattern.captures(&line);
        if let Some(m) = m {
            let mstore = m.get(1).unwrap().as_str();
            let addr = m.get(2).unwrap().as_str();
            let addr_as_num = u32::from_str_radix(addr, 10)?;
            let transcript_addr = format!("{:#x}", addr_as_num);
            transcript_addrs.push(addr_as_num);
            line = line.replace(mstore, &format!("mstore8(add(transcript, {})", transcript_addr));
        }

        let m = mstoren_pattern.captures(&line);
        if let Some(m) = m {
            let mstore = m.get(1).unwrap().as_str();
            let addr = m.get(2).unwrap().as_str();
            let addr_as_num = u32::from_str_radix(addr, 10)?;
            let transcript_addr = format!("{:#x}", addr_as_num);
            transcript_addrs.push(addr_as_num);
            line = line.replace(mstore, &format!("mstore(add(transcript, {})", transcript_addr));
        }

        let m = modexp_pattern.captures(&line);
        if let Some(m) = m {
            let modexp = m.get(1).unwrap().as_str();
            let start_addr = m.get(2).unwrap().as_str();
            let result_addr = m.get(3).unwrap().as_str();
            let start_addr_as_num = u32::from_str_radix(start_addr.strip_prefix("0x").unwrap(), 16)?;
            let result_addr_as_num = u32::from_str_radix(result_addr.strip_prefix("0x").unwrap(), 16)?;

            let transcript_addr = format!("{:#x}", start_addr_as_num);
            transcript_addrs.push(start_addr_as_num);
            let result_addr = format!("{:#x}", result_addr_as_num);
            line = line.replace(
                modexp,
                &format!("staticcall(gas(), 0x5, add(transcript, {}), 0xc0, add(transcript, {}), 0x20", transcript_addr, result_addr),
            );
        }

        let m = ecmul_pattern.captures(&line);
        if let Some(m) = m {
            let ecmul = m.get(1).unwrap().as_str();
            let start_addr = m.get(2).unwrap().as_str();
            let result_addr = m.get(3).unwrap().as_str();
            let start_addr_as_num = u32::from_str_radix(start_addr.strip_prefix("0x").unwrap(), 16)?;
            let result_addr_as_num = u32::from_str_radix(result_addr.strip_prefix("0x").unwrap(), 16)?;

            let transcript_addr = format!("{:#x}", start_addr_as_num);
            let result_addr = format!("{:#x}", result_addr_as_num);
            transcript_addrs.push(start_addr_as_num);
            transcript_addrs.push(result_addr_as_num);
            line = line.replace(
                ecmul,
                &format!("staticcall(gas(), 0x7, add(transcript, {}), 0x60, add(transcript, {}), 0x40", transcript_addr, result_addr),
            );
        }

        let m = ecadd_pattern.captures(&line);
        if let Some(m) = m {
            let ecadd = m.get(1).unwrap().as_str();
            let start_addr = m.get(2).unwrap().as_str();
            let result_addr = m.get(3).unwrap().as_str();
            let start_addr_as_num = u32::from_str_radix(start_addr.strip_prefix("0x").unwrap(), 16)?;
            let result_addr_as_num = u32::from_str_radix(result_addr.strip_prefix("0x").unwrap(), 16)?;

            let transcript_addr = format!("{:#x}", start_addr_as_num);
            let result_addr = format!("{:#x}", result_addr_as_num);
            transcript_addrs.push(start_addr_as_num);
            transcript_addrs.push(result_addr_as_num);
            line = line.replace(
                ecadd,
                &format!("staticcall(gas(), 0x6, add(transcript, {}), 0x80, add(transcript, {}), 0x40", transcript_addr, result_addr),
            );
        }

        let m = ecpairing_pattern.captures(&line);
        if let Some(m) = m {
            let ecpairing = m.get(1).unwrap().as_str();
            let start_addr = m.get(2).unwrap().as_str();
            let result_addr = m.get(3).unwrap().as_str();
            let start_addr_as_num = u32::from_str_radix(start_addr.strip_prefix("0x").unwrap(), 16)?;
            let result_addr_as_num = u32::from_str_radix(result_addr.strip_prefix("0x").unwrap(), 16)?;

            let transcript_addr = format!("{:#x}", start_addr_as_num);
            let result_addr = format!("{:#x}", result_addr_as_num);
            transcript_addrs.push(start_addr_as_num);
            transcript_addrs.push(result_addr_as_num);
            line = line.replace(
                ecpairing,
                &format!("staticcall(gas(), 0x8, add(transcript, {}), 0x180, add(transcript, {}), 0x20", transcript_addr, result_addr),
            );
        }

        let m = mstore_pattern.captures(&line);
        if let Some(m) = m {
            let mstore = m.get(1).unwrap().as_str();
            let addr = m.get(2).unwrap().as_str();
            let addr_as_num = u32::from_str_radix(addr, 16)?;
            let transcript_addr = format!("{:#x}", addr_as_num);
            transcript_addrs.push(addr_as_num);
            line = line.replace(mstore, &format!("mstore(add(transcript, {})", transcript_addr));
        }

        let m = keccak_pattern.captures(&line);
        if let Some(m) = m {
            let keccak = m.get(1).unwrap().as_str();
            let addr = m.get(2).unwrap().as_str();
            let addr_as_num = u32::from_str_radix(addr.strip_prefix("0x").unwrap(), 16)?;
            let transcript_addr = format!("{:#x}", addr_as_num);
            transcript_addrs.push(addr_as_num);
            line = line.replace(keccak, &format!("keccak256(add(transcript, {})", transcript_addr));
        }

        // mload can show up multiple times per line
        loop {
            let m = mload_pattern.captures(&line);
            if m.is_none() {
                break;
            }
            let mload = m.as_ref().unwrap().get(1).unwrap().as_str();
            let addr = m.as_ref().unwrap().get(2).unwrap().as_str();

            let addr_as_num = u32::from_str_radix(addr.strip_prefix("0x").unwrap(), 16)?;
            let transcript_addr = format!("{:#x}", addr_as_num);
            transcript_addrs.push(addr_as_num);
            line = line.replace(mload, &format!("mload(add(transcript, {})", transcript_addr));
        }

        modified_lines.push(line);
    }

    // get the max transcript addr
    let max_transcript_addr = transcript_addrs.iter().max().unwrap() / 32;
    let mut contract = format!(
        "// SPDX-License-Identifier: MIT
    pragma solidity ^0.8.17;

    contract Verifier {{
        function verify(
            uint256[] memory pubInputs,
            bytes memory proof
        ) public view returns (bool) {{
            bool success = true;
            bytes32[{}] memory transcript;
            assembly {{
        ",
        max_transcript_addr
    )
    .trim()
    .to_string();

    // using a boxed Write trait object here to show it works for any Struct impl'ing Write
    // you may also use a std::fs::File here
    let mut write: Box<&mut dyn std::fmt::Write> = Box::new(&mut contract);

    for line in modified_lines[16..modified_lines.len() - 7].iter() {
        write!(write, "{}", line).unwrap();
    }
    writeln!(write, "}} return success; }} }}")?;
    Ok(contract)
}

pub fn gen_regex_files(decomposed_regex_config_path: &str, regex_dir_path: &str, regex_files_prefix: &str) -> Result<(), Error> {
    let decomposed_regex_config = serde_json::from_reader::<File, DecomposedRegexConfig>(File::open(decomposed_regex_config_path).unwrap()).unwrap();
    let regex_dir_path = PathBuf::new().join(regex_dir_path);
    let allstr_file_path = regex_dir_path.join(format!("{}_allstr.txt", regex_files_prefix));
    let mut num_public_parts = 0usize;
    for part in decomposed_regex_config.parts.iter() {
        if part.is_public {
            num_public_parts += 1;
        }
    }
    let substr_file_pathes = (0..num_public_parts)
        .map(|idx| regex_dir_path.join(format!("{}_substr_{}.txt", regex_files_prefix, idx)))
        .collect_vec();
    decomposed_regex_config
        .gen_regex_files(&allstr_file_path, &substr_file_pathes)
        .expect("fail to generate regex files");
    Ok(())
}<|MERGE_RESOLUTION|>--- conflicted
+++ resolved
@@ -501,8 +501,6 @@
         vec![public_fr]
     };
     println!("instances {:?}", instances);
-<<<<<<< HEAD
-=======
     // let calldata = encode_calldata(&vec![instances], &proof);
     // let success = {
     //     let mut evm = ExecutorBuilder::default().with_gas_limit(u64::MAX.into()).build();
@@ -518,7 +516,6 @@
     //     !result.reverted
     // };
     // assert!(success);
->>>>>>> d9d9285f
     evm_verify(deployment_code, false, vec![instances], proof);
     Ok(())
 }
