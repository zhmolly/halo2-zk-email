use base64::prelude::{Engine as _, BASE64_STANDARD};
use cfdkim::{canonicalize_signed_email, resolve_public_key};
use clap::{Parser, Subcommand};
use fancy_regex::Regex;
use halo2_base::halo2_proofs::circuit::Value;
use halo2_base::halo2_proofs::halo2curves::bn256::{Bn256, Fr, G1Affine};
use halo2_base::halo2_proofs::plonk::{keygen_pk, keygen_vk, Error, ProvingKey, VerifyingKey};
use halo2_base::halo2_proofs::poly::commitment::Params;
use halo2_base::halo2_proofs::poly::kzg::commitment::ParamsKZG;
use halo2_base::halo2_proofs::SerdeFormat;
use halo2_rsa::{RSAPubE, RSAPublicKey, RSASignature};
use halo2_zk_email::*;
use hex;
use itertools::Itertools;
use num_bigint::BigUint;
use num_traits::Pow;
use rand::thread_rng;
use rsa::PublicKeyParts;
use serde::{Deserialize, Serialize};
use sha2::{Digest, Sha256};
use std::env::set_var;
use std::fmt::format;
use std::fs::{self, File};
use std::io::{BufReader, BufWriter, Read, Write};
use std::path::Path;
use tokio::macros::*;

#[derive(Parser, Debug, Clone)]
#[command(author, version, about, long_about = None)]
struct Cli {
    #[command(subcommand)]
    pub command: Commands,
}

#[derive(Debug, Subcommand, Clone)]
enum Commands {
    /// Generate a setup parameter (not for production).
    GenParams {
        /// k parameter for the one email verification circuit.
        #[arg(long)]
        k: u32,
        /// setup parameters path
<<<<<<< HEAD
        #[arg(short, long, default_value = "./build/app_params.bin")]
        param_path: String,
=======
        #[arg(short, long, default_value = "./build/agg_params.bin")]
        params_path: String,
>>>>>>> d9d9285f
    },
    /// Downsize a setup parameter (not for production).
    DownsizeParams {
        /// k parameter for the one email verification circuit.
        #[arg(long)]
        k: u32,
        /// original setup parameters path
        #[arg(short, long, default_value = "./build/agg_params.bin")]
        original_params_path: String,
        /// downsized setup parameters path
        #[arg(short, long, default_value = "./build/app_params.bin")]
        new_params_path: String,
    },
    /// Generate a proving key and a verifying key.
    GenAppKey {
        /// setup parameters path
        #[arg(short, long, default_value = "./build/app_params.bin")]
        params_path: String,
        /// email verification circuit configure file
        #[arg(short, long, default_value = "./configs/default_app.config")]
        circuit_config_path: String,
        /// emails path
        #[arg(short, long, default_value = "./build/demo.eml")]
        email_path: String,
        /// proving key path
        #[arg(long, default_value = "./build/app.pk")]
        pk_path: String,
        /// verifying key file
        #[arg(long, default_value = "./build/app.vk")]
        vk_path: String,
    },
    /// Generate a proving key and a verifying key.
    GenAggKey {
        /// setup parameters path
        #[arg(short, long, default_value = "./build/app_params.bin")]
        app_params_path: String,
        /// setup parameters path
        #[arg(short, long, default_value = "./build/agg_params.bin")]
        agg_params_path: String,
        /// email verification circuit configure file
        #[arg(short, long, default_value = "./configs/default_app.config")]
        app_circuit_config_path: String,
        /// email verification circuit configure file
        #[arg(short, long, default_value = "./configs/default_agg.config")]
        agg_circuit_config_path: String,
        /// emails path
        #[arg(short, long, default_value = "./build/demo.eml")]
        email_path: String,
        /// proving key path
        #[arg(long, default_value = "./build/app.pk")]
        app_pk_path: String,
        /// proving key path
        #[arg(long, default_value = "./build/agg.pk")]
        agg_pk_path: String,
        /// verifying key file
        #[arg(long, default_value = "./build/agg.vk")]
        agg_vk_path: String,
    },
    ProveApp {
        /// setup parameters path
        #[arg(short, long, default_value = "./build/app_params.bin")]
        params_path: String,
        /// email verification circuit configure file
        #[arg(short, long, default_value = "./configs/default_app.config")]
        circuit_config_path: String,
        /// proving key path
        #[arg(long, default_value = "./build/app.pk")]
        pk_path: String,
        /// emails path
        #[arg(short, long, default_value = "./build/demo.eml")]
        email_path: String,
        /// output proof file
        #[arg(long, default_value = "./build/app_proof.bin")]
        proof_path: String,
        /// public input file
        #[arg(long, default_value = "./build/public_input.json")]
        public_input_path: String,
    },
    EVMProveApp {
        /// setup parameters path
        #[arg(short, long, default_value = "./build/app_params.bin")]
        params_path: String,
        /// email verification circuit configure file
        #[arg(short, long, default_value = "./configs/default_app.config")]
        circuit_config_path: String,
        /// proving key path
        #[arg(long, default_value = "./build/app.pk")]
        pk_path: String,
        /// emails path
        #[arg(short, long, default_value = "./build/demo.eml")]
        email_path: String,
        /// output proof file
        #[arg(long, default_value = "./build/evm_app_proof.hex")]
        proof_path: String,
        /// public input file
        #[arg(long, default_value = "./build/public_input.json")]
        public_input_path: String,
    },
    EVMProveAgg {
        /// setup parameters path
        #[arg(short, long, default_value = "./build/app_params.bin")]
        app_params_path: String,
        /// setup parameters path
        #[arg(short, long, default_value = "./build/agg_params.bin")]
        agg_params_path: String,
        /// email verification circuit configure file
        #[arg(short, long, default_value = "./configs/default_app.config")]
        app_circuit_config_path: String,
        /// email verification circuit configure file
        #[arg(short, long, default_value = "./configs/default_agg.config")]
        agg_circuit_config_path: String,
        /// emails path
        #[arg(short, long, default_value = "./build/demo.eml")]
        email_path: String,
        /// proving key path
        #[arg(long, default_value = "./build/app.pk")]
        app_pk_path: String,
        /// proving key path
        #[arg(long, default_value = "./build/agg.pk")]
        agg_pk_path: String,
        /// output acc file
        #[arg(long, default_value = "./build/evm_agg_acc.hex")]
        acc_path: String,
        /// output proof file
        #[arg(long, default_value = "./build/evm_agg_proof.hex")]
        proof_path: String,
        /// public input file
        #[arg(long, default_value = "./build/public_input.json")]
        public_input_path: String,
    },
    GenEVMVerifier {
        /// setup parameters path
        #[arg(short, long, default_value = "./build/app_params.bin")]
        params_path: String,
        /// email verification circuit configure file
        #[arg(short, long, default_value = "./configs/default_app.config")]
        circuit_config_path: String,
        // /// emails path
        // #[arg(short, long, default_value = "./build/demo.eml")]
        // email_path: String,
        /// verifying key file
        #[arg(long, default_value = "./build/app.vk")]
        vk_path: String,
        /// evm verifier file
        #[arg(short, long, default_value = "./build/verifier.bin")]
        bytecode_path: String,
        /// evm verifier file
        #[arg(short, long, default_value = "./build/Verifier.sol")]
        solidity_path: String,
    },
    GenAggEVMVerifier {
        /// setup parameters path
        #[arg(short, long, default_value = "./build/agg_params.bin")]
        agg_params_path: String,
        /// email verification circuit configure file
        #[arg(short, long, default_value = "./configs/default_app.config")]
        app_circuit_config_path: String,
        /// aggregation circuit configure file
        #[arg(short, long, default_value = "./configs/default_agg.config")]
        agg_circuit_config_path: String,
        // /// emails path
        // #[arg(short, long, default_value = "./build/demo.eml")]
        // email_path: String,
        /// verifying key file
        #[arg(long, default_value = "./build/agg.vk")]
        vk_path: String,
        /// evm verifier file
        #[arg(short, long, default_value = "./build/verifier.bin")]
        bytecode_path: String,
        /// evm verifier file
        #[arg(short, long, default_value = "./build/Verifier.sol")]
        solidity_path: String,
    },
    EVMVerifyApp {
        /// email verification circuit configure file
        #[arg(short, long, default_value = "./configs/default_app.config")]
        circuit_config_path: String,
        /// evm verifier file
        #[arg(short, long, default_value = "./build/verifier.bin")]
        bytecode_path: String,
        /// output proof file
        #[arg(long, default_value = "./build/evm_app_proof.hex")]
        proof_path: String,
        /// public input file
        #[arg(long, default_value = "./build/public_input.json")]
        public_input_path: String,
    },
    EVMVerifyAgg {
        /// email verification circuit configure file
        #[arg(short, long, default_value = "./configs/default_app.config")]
        app_circuit_config_path: String,
        /// aggregation circuit configure file
        #[arg(short, long, default_value = "./configs/default_agg.config")]
        agg_circuit_config_path: String,
        /// evm verifier file
        #[arg(short, long, default_value = "./build/verifier.bin")]
        bytecode_path: String,
        /// output proof file
        #[arg(long, default_value = "./build/evm_agg_proof.hex")]
        proof_path: String,
        /// output acc file
        #[arg(long, default_value = "./build/evm_agg_acc.hex")]
        acc_path: String,
        /// public input file
        #[arg(long, default_value = "./build/public_input.json")]
        public_input_path: String,
    },
    GenRegexFiles {
        #[arg(short, long, default_value = "./configs/decomposed_regex_config.json")]
        decomposed_regex_config_path: String,
        #[arg(long, default_value = "./build")]
        regex_dir_path: String,
        #[arg(short, long)]
        regex_files_prefix: String,
    },
}

#[tokio::main]
async fn main() {
    let cli = Cli::parse();
    match cli.command {
        Commands::GenParams { k, params_path } => gen_params(&params_path, k).unwrap(),
        Commands::DownsizeParams {
            k,
            original_params_path,
            new_params_path,
        } => downsize_params(&original_params_path, &new_params_path, k).unwrap(),
        Commands::GenAppKey {
            params_path,
            circuit_config_path,
            email_path,
            pk_path,
            vk_path,
        } => gen_app_key(&params_path, &circuit_config_path, &email_path, &pk_path, &vk_path).await.unwrap(),
        Commands::GenAggKey {
            app_params_path,
            agg_params_path,
            app_circuit_config_path,
            agg_circuit_config_path,
            email_path,
            app_pk_path,
            agg_pk_path,
            agg_vk_path,
        } => gen_agg_key(
            &app_params_path,
            &agg_params_path,
            &app_circuit_config_path,
            &agg_circuit_config_path,
            &email_path,
            &app_pk_path,
            &agg_pk_path,
            &agg_vk_path,
        )
        .await
        .unwrap(),
        Commands::ProveApp {
            params_path,
            circuit_config_path,
            pk_path,
            email_path,
            proof_path,
            public_input_path,
        } => prove_app(&params_path, &circuit_config_path, &pk_path, &email_path, &proof_path, &public_input_path)
            .await
            .unwrap(),
        Commands::EVMProveApp {
            params_path,
            circuit_config_path,
            pk_path,
            email_path,
            proof_path,
            public_input_path,
        } => evm_prove_app(&params_path, &circuit_config_path, &pk_path, &email_path, &proof_path, &public_input_path)
            .await
            .unwrap(),
        Commands::EVMProveAgg {
            app_params_path,
            agg_params_path,
            app_circuit_config_path,
            agg_circuit_config_path,
            email_path,
            app_pk_path,
            agg_pk_path,
            acc_path,
            proof_path,
            public_input_path,
        } => evm_prove_agg(
            &app_params_path,
            &agg_params_path,
            &app_circuit_config_path,
            &agg_circuit_config_path,
            &email_path,
            &app_pk_path,
            &agg_pk_path,
            &acc_path,
            &proof_path,
            &public_input_path,
        )
        .await
        .unwrap(),
        Commands::GenEVMVerifier {
            params_path,
            circuit_config_path,
            vk_path,
            bytecode_path,
            solidity_path,
        } => gen_evm_verifier(&params_path, &circuit_config_path, &vk_path, &bytecode_path, &solidity_path)
            .await
            .unwrap(),
        Commands::GenAggEVMVerifier {
            agg_params_path,
            app_circuit_config_path,
            agg_circuit_config_path,
            vk_path,
            bytecode_path,
            solidity_path,
        } => gen_agg_evm_verifier(
            &agg_params_path,
            &app_circuit_config_path,
            &agg_circuit_config_path,
            &vk_path,
            &bytecode_path,
            &solidity_path,
        )
        .await
        .unwrap(),
        Commands::EVMVerifyApp {
            circuit_config_path,
            bytecode_path,
            proof_path,
            public_input_path,
        } => evm_verify_app(&circuit_config_path, &bytecode_path, &proof_path, &public_input_path).unwrap(),
        Commands::EVMVerifyAgg {
            app_circuit_config_path,
            agg_circuit_config_path,
            bytecode_path,
            proof_path,
            acc_path,
            public_input_path,
        } => evm_verify_agg(
            &app_circuit_config_path,
            &agg_circuit_config_path,
            &bytecode_path,
            &proof_path,
            &acc_path,
            &public_input_path,
        )
        .unwrap(),
        Commands::GenRegexFiles {
            decomposed_regex_config_path,
            regex_dir_path,
            regex_files_prefix,
        } => gen_regex_files(&decomposed_regex_config_path, &regex_dir_path, &regex_files_prefix).unwrap(),
    }
}<|MERGE_RESOLUTION|>--- conflicted
+++ resolved
@@ -40,13 +40,8 @@
         #[arg(long)]
         k: u32,
         /// setup parameters path
-<<<<<<< HEAD
-        #[arg(short, long, default_value = "./build/app_params.bin")]
-        param_path: String,
-=======
-        #[arg(short, long, default_value = "./build/agg_params.bin")]
-        params_path: String,
->>>>>>> d9d9285f
+        #[arg(short, long, default_value = "./build/agg_params.bin")]
+        params_path: String,
     },
     /// Downsize a setup parameter (not for production).
     DownsizeParams {
