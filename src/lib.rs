//! Email verification circuit compatible with the [halo2 library developed by privacy-scaling-explorations team](https://github.com/privacy-scaling-explorations/halo2).
//!
//! Our email verification circuit [`DefaultEmailVerifyCircuit`] enables you to prove that
//! - your email is authenticated by a domain server with an RSA digital signature according to the DKIM protocol.
//! - the string in your email satisfies regular expressions (regexes) specified in the circuit.
//! - the string in the public input of the circuit is a correct substring in your email.
//!
//! You can specify the configuration of that circuit with two kinds of json files:
//! 1. Decomposed regex json: defining a regex that the string in the email header/body must satisfy and which kinds of substring will be exposed in the public input.
//! 2. Email configuration json: defining some parameters of the email, e.g., the max size of the email header and body, the RSA public key size, pathes to text files to describe the regex definitions.
//!
//! With these files, you can call our CLI commands or helper functions to generate proving and verifying keys, proofs, and verifier Solidity contracts that conform to your configuration.
//!
//! Our circuit consists of three chips: [`RegexSha2Config`], [`RegexSha2Base64Config`], [`SignVerifyConfig`].
//! - The [`RegexSha2Config`] verifies that the input string satisfies the specified regex, extracts its substrings, and computes its SHA256 hash.
//! - The [`RegexSha2Base64Config`] additionally computes the base64 encoding of the SHA256 hash.
//! - The [`SignVerifyConfig`] verifies the RSA signature with the given SHA256 hash and RSA public key.
//!
//! The [`RegexSha2Config`], [`RegexSha2Base64Config`], [`SignVerifyConfig`] are used for the email header, email body, and RSA signature, respectively.
//! If you want to omit some verification in our circuit, you can build your own circuit with these chips.  

<<<<<<< HEAD
pub mod base64_circuit;
// #[cfg(not(target_arch = "wasm32"))]
// mod helpers;
pub mod chars_shift;
pub mod config_params;
pub mod regex_circuit;
pub mod sha2_circuit;
=======
pub mod eth;
#[cfg(not(target_arch = "wasm32"))]
mod helpers;
>>>>>>> fc546943
/// Regex verification + SHA256 computation.
// pub mod regex_sha2;
/// Regex verification + SHA256 computation + base64 encoding.
// pub mod regex_sha2_base64;
/// RSA signature verification.
pub mod sign_verify;
/// Util functions.
// pub mod utils;
pub mod wtns_commit;
use std::fs::File;
use std::marker::PhantomData;

// pub use crate::helpers::*;
// use crate::regex_sha2::RegexSha2Config;
use crate::sign_verify::*;
// use crate::utils::*;
use crate::wtns_commit::poseidon_circuit::*;
use crate::wtns_commit::*;
use base64::{engine::general_purpose, Engine as _};
use cfdkim::canonicalize_signed_email;
use cfdkim::resolve_public_key;
use chars_shift::CharsShiftBodyHashCircuit;
use config_params::default_config_params;
use config_params::EmailVerifyConfigParams;
use halo2_base::halo2_proofs::circuit::{SimpleFloorPlanner, Value};
use halo2_base::halo2_proofs::dev::MockProver;
use halo2_base::halo2_proofs::halo2curves::bn256::Bn256;
use halo2_base::halo2_proofs::halo2curves::bn256::Fr;
use halo2_base::halo2_proofs::halo2curves::bn256::G1Affine;
use halo2_base::halo2_proofs::halo2curves::bn256::G1;
use halo2_base::halo2_proofs::plonk::ProvingKey;
use halo2_base::halo2_proofs::plonk::VerifyingKey;
use halo2_base::halo2_proofs::plonk::{Circuit, Column, ConstraintSystem, Instance};
use halo2_base::halo2_proofs::poly::kzg::commitment::ParamsKZG;
use halo2_base::halo2_proofs::{circuit::Layouter, plonk::Error};
use halo2_base::utils::{decompose_fe_to_u64_limbs, value_to_option};
use halo2_base::QuantumCell;
use halo2_base::{gates::range::RangeStrategy::Vertical, SKIP_FIRST_PASS};
use halo2_base::{
    gates::{flex_gate::FlexGateConfig, range::RangeConfig, GateInstructions, RangeInstructions},
    utils::PrimeField,
    Context, ContextParams,
};
/// Re-export [halo2_base64](https://github.com/zkemail/halo2-base64).
pub use halo2_base64;
/// Re-export [halo2_dynamic_sha256](https://github.com/zkemail/halo2-dynamic-sha256/tree/feat/lookup)
pub use halo2_dynamic_sha256;
use halo2_dynamic_sha256::*;
/// Re-export [halo2_regex](https://github.com/zkemail/halo2-regex/tree/feat/multi_path)
pub use halo2_regex;
use halo2_regex::defs::{AllstrRegexDef, RegexDefs, SubstrRegexDef};
use halo2_regex::*;
/// Re-export [halo2_rsa](https://github.com/zkemail/halo2-rsa)
pub use halo2_rsa;
use halo2_rsa::*;
use itertools::Itertools;
use num_bigint::BigUint;
use snark_verifier_sdk::evm::gen_evm_proof_shplonk;
use snark_verifier_sdk::gen_pk;
use snark_verifier_sdk::halo2::gen_proof_shplonk;
use std::marker::PhantomData;
// use regex_sha2_base64::RegexSha2Base64Config;
use base64_circuit::*;
use halo2_base64::Base64Config;
use regex_circuit::*;
use rsa::PublicKeyParts;
use sha2::{Digest, Sha256};
use sha2_circuit::*;
use snark_verifier::loader::LoadedScalar;
use snark_verifier_sdk::CircuitExt;
use std::io::{Read, Write};

pub const BODYHASH_BYTES: usize = 44;

#[derive(Debug, Clone)]
pub struct EmailVerifyInstances<F: PrimeField> {
    header_bytes: F,
    header_hash: F,
    public_key_n_hash: F,
    tag: F,
    header_masked_substr: F,
    header_substr_ids: F,
    header_masked_substr_hash: Option<Vec<F>>,
    header_substr_ids_hash: Option<Vec<F>>,
    bodyhash_masked_substr: Option<F>,
    bodyhash_substr_ids: Option<F>,
    bodyhash_base64: Option<F>,
    body_bytes: Option<F>,
    bodyhash: Option<F>,
    body_masked_substr: Option<F>,
    body_substr_ids: Option<F>,
    body_masked_substr_hash: Option<Vec<F>>,
    body_substr_ids_hash: Option<Vec<F>>,
}

#[derive(Debug, Clone)]
<<<<<<< HEAD
pub struct EmailVerifyCircuits<F: PrimeField> {
    pub sha2_header: Sha256HeaderCircuit<F>,
    pub sign_verify: SignVerifyCircuit<F>,
    pub regex_header: RegexHeaderCircuit<F>,
    pub sha2_header_masked_substrs: Option<Sha256HeaderMaskedSubstrsCircuit<F>>,
    pub sha2_header_substr_ids: Option<Sha256HeaderSubstrIdsCircuit<F>>,
    pub regex_bodyhash: Option<RegexBodyHashCircuit<F>>,
    pub chars_shift_bodyhash: Option<CharsShiftBodyHashCircuit<F>>,
    pub sha2_body: Option<Sha256BodyCircuit<F>>,
    pub base64: Option<Base64Circuit<F>>,
    pub regex_body: Option<RegexBodyCircuit<F>>,
    pub sha2_body_masked_substrs: Option<Sha256BodyMaskedSubstrsCircuit<F>>,
    pub sha2_body_substr_ids: Option<Sha256BodySubstrIdsCircuit<F>>,
    pub sign_rand: F,
    pub tag: F,
    pub header_expose_substrs: bool,
    pub body_enable: bool,
    pub body_expose_substrs: bool,
}

impl<F: PrimeField> EmailVerifyCircuits<F> {
    const BODYHASH_REGEX: &'static str =
        r"(?<=bh=)(a|b|c|d|e|f|g|h|i|j|k|l|m|n|o|p|q|r|s|t|u|v|w|x|y|z|A|B|C|D|E|F|G|H|I|J|K|L|M|N|O|P|Q|R|S|T|U|V|W|X|Y|Z|0|1|2|3|4|5|6|7|8|9|\+|/|=)+(?=;)";
    pub fn new(email_bytes: &[u8], public_key_n: BigUint, tag: F) -> Self {
        let config_params = default_config_params();
        let (canonicalized_header, canonicalized_body, signature_bytes) = canonicalize_signed_email(&email_bytes).expect("fail to parse the given email bytes");
        let signature = BigUint::from_bytes_be(&signature_bytes);
        let sign_rand = derive_sign_rand(&signature, config_params.sign_verify_config.as_ref().unwrap().public_key_bits);
        let sha2_header = Sha256HeaderCircuit::new(canonicalized_header.clone(), sign_rand);
        let headerhash = Sha256::digest(&canonicalized_header).to_vec();
        let sign_verify = SignVerifyCircuit::new(headerhash, public_key_n, signature, tag);
        let header_config = config_params.header_config.as_ref().unwrap();
        let header_regex_defs = header_config
=======
pub struct DefaultEmailVerifyCircuit<F: PrimeField> {
    // /// Email header bytes.
    // pub header_bytes: Vec<u8>,
    // /// Email body bytes.
    // pub body_bytes: Vec<u8>,
    pub email_bytes: Vec<u8>,
    /// RSA public key.
    pub public_key_n: BigUint, // pub public_key: RSAPublicKey<F>,
    // / RSA digital signature.
    // pub signature: RSASignature<F>,
    _f: PhantomData<F>,
}

impl<F: PrimeField> Circuit<F> for DefaultEmailVerifyCircuit<F> {
    type Config = DefaultEmailVerifyConfig<F>;
    type FloorPlanner = SimpleFloorPlanner;

    fn without_witnesses(&self) -> Self {
        Self {
            email_bytes: vec![],
            public_key_n: self.public_key_n.clone(),
            _f: PhantomData,
        }
    }

    fn configure(meta: &mut ConstraintSystem<F>) -> Self::Config {
        let params = Self::read_config_params();
        let range_config = RangeConfig::configure(
            meta,
            Vertical,
            &[params.num_flex_advice],
            &[params.num_range_lookup_advice],
            params.num_flex_advice,
            params.range_lookup_bits,
            0,
            params.degree as usize,
        );
        let header_params = params.header_config.expect("header_config is required");
        let body_params = params.body_config.expect("body_config is required");
        let sign_verify_params = params.sign_verify_config.expect("sign_verify_config is required");
        let sha256_params = params.sha256_config.expect("sha256_config is required");
        assert_eq!(header_params.allstr_filepathes.len(), header_params.substr_filepathes.len());
        assert_eq!(body_params.allstr_filepathes.len(), body_params.substr_filepathes.len());

        let sha256_config = Sha256DynamicConfig::configure(
            meta,
            vec![
                body_params.max_variable_byte_size,
                header_params.max_variable_byte_size,
                128 + sign_verify_params.public_key_bits / 8 + 2 * (header_params.max_variable_byte_size + body_params.max_variable_byte_size) + 64, // (header hash, base64 body hash, padding, RSA public key, masked chars, substr ids)
            ],
            range_config.clone(),
            sha256_params.num_bits_lookup,
            sha256_params.num_advice_columns,
            false,
        );

        let sign_verify_config = SignVerifyConfig::configure(range_config.clone(), sign_verify_params.public_key_bits);

        // assert_eq!(params.body_regex_filepathes.len(), params.body_substr_filepathes.len());
        let bodyhash_allstr_def = AllstrRegexDef::read_from_text(&header_params.bodyhash_allstr_filepath);
        let bodyhash_substr_def = SubstrRegexDef::read_from_text(&header_params.bodyhash_substr_filepath);
        let bodyhash_defs = RegexDefs {
            allstr: bodyhash_allstr_def,
            substrs: vec![bodyhash_substr_def],
        };
        let header_regex_defs = header_params
            .allstr_filepathes
            .iter()
            .zip(header_params.substr_filepathes.iter())
            .map(|(allstr_path, substr_pathes)| {
                let allstr = AllstrRegexDef::read_from_text(&allstr_path);
                let substrs = substr_pathes.into_iter().map(|path| SubstrRegexDef::read_from_text(&path)).collect_vec();
                RegexDefs { allstr, substrs }
            })
            .collect_vec();
        let header_config = RegexSha2Config::configure(
            meta,
            header_params.max_variable_byte_size,
            header_params.skip_prefix_bytes_size.unwrap_or(0),
            range_config.clone(),
            vec![vec![bodyhash_defs], header_regex_defs].concat(),
        );

        let body_regex_defs = body_params
>>>>>>> fc546943
            .allstr_filepathes
            .iter()
            .zip(header_config.substr_filepathes.iter())
            .map(|(allstr_path, substr_pathes)| {
                let allstr = AllstrRegexDef::read_from_text(&allstr_path);
                let substrs = substr_pathes.into_iter().map(|path| SubstrRegexDef::read_from_text(&path)).collect_vec();
                RegexDefs { allstr, substrs }
            })
            .collect_vec();
<<<<<<< HEAD
        let regex_header = RegexHeaderCircuit::new(canonicalized_header.clone(), header_regex_defs, header_config.substr_regexes.clone(), sign_rand);
        let (sha2_header_masked_substrs, sha2_header_substr_ids) = if header_config.expose_substrs.unwrap_or(false) {
            let (expected_masked_chars, expected_substr_ids) =
                get_expected_substr_chars_and_ids(&canonicalized_header, &header_config.substr_regexes, header_config.max_variable_byte_size);
            let sha2_header_masked_substrs = Sha256HeaderMaskedSubstrsCircuit::new(expected_masked_chars, sign_rand);
            let sha2_header_substr_ids = Sha256HeaderSubstrIdsCircuit::new(expected_substr_ids, sign_rand);
            (Some(sha2_header_masked_substrs), Some(sha2_header_substr_ids))
        } else {
            (None, None)
        };
        let (regex_bodyhash, chars_shift_bodyhash, sha2_body, base64, regex_body, sha2_body_masked_substrs, sha2_body_substr_ids) =
            if let Some(body_config) = config_params.body_config.as_ref() {
                let bodyhash_regex_def = {
                    let allstr = AllstrRegexDef::read_from_text(&header_config.bodyhash_allstr_filepath);
                    let substr = SubstrRegexDef::read_from_text(&header_config.bodyhash_substr_filepath);
                    RegexDefs { allstr, substrs: vec![substr] }
                };
                let bodyhash_substr_regexes = vec![vec![Self::BODYHASH_REGEX.to_string()]];
                let (bodyhash_masked_chars, bodyhash_substr_ids) =
                    get_expected_substr_chars_and_ids(&canonicalized_header, &bodyhash_substr_regexes, header_config.max_variable_byte_size);
                let regex_bodyhash = RegexBodyHashCircuit::new(canonicalized_header.clone(), vec![bodyhash_regex_def], bodyhash_substr_regexes, sign_rand);
                let chars_shift_bodyhash = CharsShiftBodyHashCircuit::new(1, bodyhash_masked_chars, bodyhash_substr_ids, BODYHASH_BYTES, sign_rand);
                let (expected_masked_chars, expected_substr_ids) =
                    get_expected_substr_chars_and_ids(&canonicalized_body, &body_config.substr_regexes, body_config.max_variable_byte_size);
                let sha2_body = Sha256BodyCircuit::new(canonicalized_body.clone(), sign_rand);
                let bodyhash = Sha256::digest(&canonicalized_body).to_vec();
                let base64 = Base64Circuit::new(bodyhash, sign_rand);
                let body_regex_defs = body_config
                    .allstr_filepathes
                    .iter()
                    .zip(body_config.substr_filepathes.iter())
                    .map(|(allstr_path, substr_pathes)| {
                        let allstr = AllstrRegexDef::read_from_text(&allstr_path);
                        let substrs = substr_pathes.into_iter().map(|path| SubstrRegexDef::read_from_text(&path)).collect_vec();
                        RegexDefs { allstr, substrs }
=======
        let body_config = RegexSha2Base64Config::configure(
            meta,
            body_params.max_variable_byte_size,
            body_params.skip_prefix_bytes_size.unwrap_or(0),
            range_config,
            body_regex_defs,
        );

        let public_hash = meta.instance_column();
        meta.enable_equality(public_hash);
        DefaultEmailVerifyConfig {
            sha256_config,
            sign_verify_config,
            header_config,
            body_config,
            public_hash,
        }
    }

    fn synthesize(&self, mut config: Self::Config, mut layouter: impl Layouter<F>) -> Result<(), Error> {
        config.sha256_config.range().load_lookup_table(&mut layouter)?;
        config.sha256_config.load(&mut layouter)?;
        config.header_config.load(&mut layouter)?;
        config.body_config.load(&mut layouter)?;
        let mut first_pass = SKIP_FIRST_PASS;
        let mut public_hash_cell = vec![];
        let params = Self::read_config_params();
        if let Some(sign_config) = params.sign_verify_config.as_ref() {
            assert_eq!(self.public_key_n.bits() as usize, sign_config.public_key_bits);
        }
        let (header_bytes, body_bytes, signature_bytes) = canonicalize_signed_email(&self.email_bytes).unwrap();
        println!("canonicalized_header:\n{}", String::from_utf8(header_bytes.clone()).unwrap());
        println!("canonicalized_body:\n{}", String::from_utf8(body_bytes.clone()).unwrap());

        layouter.assign_region(
            || "zkemail",
            |region| {
                if first_pass {
                    first_pass = false;
                    return Ok(());
                }
                let ctx = &mut config.sha256_config.new_context(region);
                let params = Self::read_config_params();
                let header_params = params.header_config.expect("header_config is required");
                let body_params = params.body_config.expect("body_config is required");

                // 1. Extract sub strings in the body and compute the base64 encoded hash of the body.
                let body_result = config.body_config.match_hash_and_base64(ctx, &mut config.sha256_config, &body_bytes)?;

                // 2. Extract sub strings in the header, which includes the body hash, and compute the raw hash of the header.
                let header_result = config.header_config.match_and_hash(ctx, &mut config.sha256_config, &header_bytes)?;

                // 3. Verify the rsa signature.
                let e = RSAPubE::Fix(BigUint::from(Self::DEFAULT_E));
                let public_key = RSAPublicKey::<F>::new(Value::known(self.public_key_n.clone()), e);
                let signature = RSASignature::<F>::new(Value::known(BigUint::from_bytes_be(&signature_bytes)));
                let (assigned_public_key, _) = config.sign_verify_config.verify_signature(ctx, &header_result.hash_bytes, public_key, signature.clone())?;

                let header_str = String::from_utf8(header_bytes[header_params.skip_prefix_bytes_size.unwrap_or(0)..].to_vec()).unwrap();
                let body_str = String::from_utf8(body_bytes[body_params.skip_prefix_bytes_size.unwrap_or(0)..].to_vec()).unwrap();
                let (header_substrs, body_substrs) = get_email_substrs(&header_str, &body_str, header_params.substr_regexes, body_params.substr_regexes);
                let public_hash_input = get_email_circuit_public_hash_input(
                    &header_result.hash_value,
                    &self.public_key_n.to_bytes_le(),
                    header_substrs,
                    body_substrs,
                    header_params.max_variable_byte_size,
                    body_params.max_variable_byte_size,
                );
                let public_hash_result: AssignedHashResult<F> = config.sha256_config.digest(ctx, &public_hash_input, None)?;
                // for (idx, v) in public_hash_result.input_bytes[128..(128 + 256)].iter().enumerate() {
                //     v.value().map(|v| println!("idx {} code {}", idx, v.get_lower_32()));
                // }
                let range = config.sha256_config.range().clone();
                let gate = range.gate.clone();
                // for (idx, v) in header_result.regex.masked_characters.iter().enumerate() {
                //     v.value()
                //         .map(|v| println!("idx {} code {} char {}", idx, v.get_lower_32(), (v.get_lower_32() as u8) as char));
                // }
                // for (idx, v) in body_result.regex.masked_characters.iter().enumerate() {
                //     v.value()
                //         .map(|v| println!("idx {} code {} char {}", idx, v.get_lower_32(), (v.get_lower_32() as u8) as char));
                // }
                let assigned_public_key_bytes = assigned_public_key
                    .n
                    .limbs()
                    .into_iter()
                    .flat_map(|limb| {
                        let limb_val = value_to_option(limb.value()).unwrap();
                        let bytes = decompose_fe_to_u64_limbs(limb_val, 64 / 8, 8);
                        let mut sum = gate.load_zero(ctx);
                        let assigned = bytes
                            .into_iter()
                            .enumerate()
                            .map(|(idx, byte)| {
                                let assigned = gate.load_witness(ctx, Value::known(F::from(byte)));
                                range.range_check(ctx, &assigned, 8);
                                sum = gate.mul_add(
                                    ctx,
                                    QuantumCell::Existing(&assigned),
                                    QuantumCell::Constant(F::from(1u64 << (8 * idx))),
                                    QuantumCell::Existing(&sum),
                                );
                                assigned
                            })
                            .collect_vec();
                        gate.assert_equal(ctx, QuantumCell::Existing(&sum), QuantumCell::Existing(limb));
                        assigned
>>>>>>> fc546943
                    })
                    .collect_vec();
                let regex_body = RegexBodyCircuit::new(canonicalized_body.clone(), body_regex_defs, body_config.substr_regexes.clone(), sign_rand);
                let (sha2_body_masked_substrs, sha2_body_substr_ids) = if body_config.expose_substrs.unwrap_or(false) {
                    let sha2_body_masked_substrs = Sha256BodyMaskedSubstrsCircuit::new(expected_masked_chars, sign_rand);
                    let sha2_body_substr_ids = Sha256BodySubstrIdsCircuit::new(expected_substr_ids, sign_rand);
                    (Some(sha2_body_masked_substrs), Some(sha2_body_substr_ids))
                } else {
                    (None, None)
                };
                (
                    Some(regex_bodyhash),
                    Some(chars_shift_bodyhash),
                    Some(sha2_body),
                    Some(base64),
                    Some(regex_body),
                    sha2_body_masked_substrs,
                    sha2_body_substr_ids,
                )
            } else {
                (None, None, None, None, None, None, None)
            };
        let header_expose_substrs = header_config.expose_substrs.unwrap_or(false);
        let body_enable = config_params.body_config.is_some();
        let body_expose_substrs = if let Some(body_config) = config_params.body_config.as_ref() {
            body_config.expose_substrs.unwrap_or(false)
        } else {
            false
        };
        Self {
            sha2_header,
            sign_verify,
            regex_header,
            sha2_header_masked_substrs,
            sha2_header_substr_ids,
            regex_bodyhash,
            chars_shift_bodyhash,
            sha2_body,
            base64,
            regex_body,
            sha2_body_masked_substrs,
            sha2_body_substr_ids,
            sign_rand,
            tag,
            header_expose_substrs,
            body_enable,
            body_expose_substrs,
        }
    }

    pub fn instances(&self) -> EmailVerifyInstances<F> {
        let sha2_header_ins = &self.sha2_header.instances()[0];
        let header_bytes = sha2_header_ins[0];
        let header_hash = sha2_header_ins[1];
        let sign_verify_ins = &self.sign_verify.instances()[0];
        let public_key_n_hash = sign_verify_ins[0];
        debug_assert_eq!(header_hash, sign_verify_ins[1]);
        let tag = sign_verify_ins[2];
        let regex_header_ins = &self.regex_header.instances()[0];
        debug_assert_eq!(header_bytes, regex_header_ins[0]);
        let header_masked_substr = regex_header_ins[1];
        let header_substr_ids = regex_header_ins[2];
        let (header_masked_substr_hash, header_substr_ids_hash) = if self.header_expose_substrs {
            let sha2_header_masked_substrs_ins = &self.sha2_header_masked_substrs.as_ref().unwrap().instances()[0];
            debug_assert_eq!(header_masked_substr, sha2_header_masked_substrs_ins[0]);
            let header_masked_substr_hash = sha2_header_masked_substrs_ins[1..].to_vec();
            let sha2_header_substr_ids_ins = &self.sha2_header_substr_ids.as_ref().unwrap().instances()[0];
            debug_assert_eq!(header_substr_ids, sha2_header_substr_ids_ins[0]);
            let header_substr_ids_hash = sha2_header_substr_ids_ins[1..].to_vec();
            (Some(header_masked_substr_hash), Some(header_substr_ids_hash))
        } else {
            (None, None)
        };
        let (
            bodyhash_masked_substr,
            bodyhash_substr_ids,
            bodyhash_base64,
            body_bytes,
            bodyhash,
            body_masked_substr,
            body_substr_ids,
            body_masked_substr_hash,
            body_substr_ids_hash,
        ) = if self.body_enable {
            let regex_bodyhash_ins = &self.regex_bodyhash.as_ref().unwrap().instances()[0];
            debug_assert_eq!(header_bytes, regex_bodyhash_ins[0]);
            let bodyhash_masked_substr = regex_bodyhash_ins[1];
            let bodyhash_substr_ids = regex_bodyhash_ins[2];
            let chars_shift_ins = &self.chars_shift_bodyhash.as_ref().unwrap().instances()[0];
            debug_assert_eq!(bodyhash_masked_substr, chars_shift_ins[0]);
            debug_assert_eq!(bodyhash_substr_ids, chars_shift_ins[1]);
            let bodyhash_base64 = chars_shift_ins[2];
            let sha2_body_ins = &self.sha2_body.as_ref().unwrap().instances()[0];
            let body_bytes = sha2_body_ins[0];
            let bodyhash = sha2_body_ins[1];
            let base64_ins = &self.base64.as_ref().unwrap().instances()[0];
            debug_assert_eq!(bodyhash, base64_ins[0]);
            debug_assert_eq!(bodyhash_base64, base64_ins[1]);
            let regex_body_ins = &self.regex_body.as_ref().unwrap().instances()[0];
            debug_assert_eq!(body_bytes, regex_body_ins[0]);
            let body_masked_substr = regex_body_ins[1];
            let body_substr_ids = regex_body_ins[2];
            let (body_masked_substr_hash, body_substr_ids_hash) = if self.body_expose_substrs {
                let sha2_body_masked_substrs_ins = &self.sha2_body_masked_substrs.as_ref().unwrap().instances()[0];
                debug_assert_eq!(body_masked_substr, sha2_body_masked_substrs_ins[0]);
                let body_masked_substr_hash = sha2_body_masked_substrs_ins[1..].to_vec();
                let sha2_body_substr_ids_ins = &self.sha2_body_substr_ids.as_ref().unwrap().instances()[0];
                debug_assert_eq!(body_substr_ids, sha2_body_substr_ids_ins[0]);
                let body_substr_ids_hash = sha2_body_substr_ids_ins[1..].to_vec();
                (Some(body_masked_substr_hash), Some(body_substr_ids_hash))
            } else {
                (None, None)
            };
            (
                Some(bodyhash_masked_substr),
                Some(bodyhash_substr_ids),
                Some(bodyhash_base64),
                Some(body_bytes),
                Some(bodyhash),
                Some(body_masked_substr),
                Some(body_substr_ids),
                body_masked_substr_hash,
                body_substr_ids_hash,
            )
        } else {
            (None, None, None, None, None, None, None, None, None)
        };
        EmailVerifyInstances {
            header_bytes,
            header_hash,
            public_key_n_hash,
            tag,
            header_masked_substr,
            header_substr_ids,
            header_masked_substr_hash,
            header_substr_ids_hash,
            bodyhash_masked_substr,
            bodyhash_substr_ids,
            bodyhash_base64,
            body_bytes,
            bodyhash,
            body_masked_substr,
            body_substr_ids,
            body_masked_substr_hash,
            body_substr_ids_hash,
        }
    }

<<<<<<< HEAD
    pub fn check_constraints(&self) -> Result<bool, Error> {
        let config_params = default_config_params();
        let k = config_params.degree;
        let instances = self.instances();
        let mut result = true;
        result &= MockProver::run(k, &self.sha2_header, vec![vec![instances.header_bytes, instances.header_hash]])?
            .verify()
            .is_ok();
        result &= MockProver::run(k, &self.sign_verify, vec![vec![instances.public_key_n_hash, instances.header_hash, instances.tag]])?
            .verify()
            .is_ok();
        result &= MockProver::run(
            k,
            &self.regex_header,
            vec![vec![instances.header_bytes, instances.header_masked_substr, instances.header_substr_ids]],
        )?
        .verify()
        .is_ok();
        if self.header_expose_substrs {
            result &= MockProver::run(
                k,
                self.sha2_header_masked_substrs.as_ref().unwrap(),
                vec![vec![vec![instances.header_masked_substr], instances.header_masked_substr_hash.as_ref().unwrap().clone()].concat()],
            )?
            .verify()
            .is_ok();
            result &= MockProver::run(
                k,
                self.sha2_header_substr_ids.as_ref().unwrap(),
                vec![vec![vec![instances.header_substr_ids], instances.header_substr_ids_hash.as_ref().unwrap().clone()].concat()],
            )?
            .verify()
            .is_ok();
        }
        if self.body_enable {
            result &= MockProver::run(
                k,
                self.regex_bodyhash.as_ref().unwrap(),
                vec![vec![
                    instances.header_bytes,
                    instances.bodyhash_masked_substr.unwrap().clone(),
                    instances.bodyhash_substr_ids.unwrap().clone(),
                ]],
            )?
            .verify()
            .is_ok();
            result &= MockProver::run(
                k,
                self.chars_shift_bodyhash.as_ref().unwrap(),
                vec![vec![
                    instances.bodyhash_masked_substr.unwrap().clone(),
                    instances.bodyhash_substr_ids.unwrap().clone(),
                    instances.bodyhash_base64.unwrap().clone(),
                ]],
            )?
            .verify()
            .is_ok();
            result &= MockProver::run(
                k,
                self.sha2_body.as_ref().unwrap(),
                vec![vec![instances.body_bytes.unwrap().clone(), instances.bodyhash.unwrap().clone()]],
            )?
            .verify()
            .is_ok();
            result &= MockProver::run(
                k,
                self.base64.as_ref().unwrap(),
                vec![vec![instances.bodyhash.unwrap().clone(), instances.bodyhash_base64.unwrap().clone()]],
            )?
            .verify()
            .is_ok();
            result &= MockProver::run(
                k,
                self.regex_body.as_ref().unwrap(),
                vec![vec![
                    instances.body_bytes.unwrap().clone(),
                    instances.body_masked_substr.unwrap().clone(),
                    instances.body_substr_ids.unwrap().clone(),
                ]],
            )?
            .verify()
            .is_ok();
            if self.body_expose_substrs {
                result &= MockProver::run(
                    k,
                    self.sha2_body_masked_substrs.as_ref().unwrap(),
                    vec![vec![
                        vec![instances.body_masked_substr.unwrap().clone()],
                        instances.body_masked_substr_hash.as_ref().unwrap().clone(),
                    ]
                    .concat()],
                )?
                .verify()
                .is_ok();
                result &= MockProver::run(
                    k,
                    self.sha2_body_substr_ids.as_ref().unwrap(),
                    vec![vec![vec![instances.body_substr_ids.unwrap().clone()], instances.body_substr_ids_hash.as_ref().unwrap().clone()].concat()],
                )?
                .verify()
                .is_ok();
            }
        }
        Ok(result)
    }
}

impl EmailVerifyCircuits<Fr> {
    pub fn setup<R: rand::RngCore>(&self, rng: R) -> ParamsKZG<Bn256> {
        let config_params = default_config_params();
        ParamsKZG::<Bn256>::setup(config_params.degree, rng)
    }

    pub fn gen_pks(&self, params: &ParamsKZG<Bn256>) -> Vec<ProvingKey<G1Affine>> {
        let mut pks = vec![];
        pks.push(gen_pk(params, &self.sha2_header, None));
        pks.push(gen_pk(params, &self.sign_verify, None));
        pks.push(gen_pk(params, &self.regex_header, None));
        if self.header_expose_substrs {
            pks.push(gen_pk(params, self.sha2_header_masked_substrs.as_ref().unwrap(), None));
            pks.push(gen_pk(params, self.sha2_header_substr_ids.as_ref().unwrap(), None));
        }
        if self.body_enable {
            pks.push(gen_pk(params, self.regex_bodyhash.as_ref().unwrap(), None));
            pks.push(gen_pk(params, self.chars_shift_bodyhash.as_ref().unwrap(), None));
            pks.push(gen_pk(params, self.sha2_body.as_ref().unwrap(), None));
            pks.push(gen_pk(params, self.base64.as_ref().unwrap(), None));
            pks.push(gen_pk(params, self.regex_body.as_ref().unwrap(), None));
            if self.body_expose_substrs {
                pks.push(gen_pk(params, self.sha2_body_masked_substrs.as_ref().unwrap(), None));
                pks.push(gen_pk(params, self.sha2_body_substr_ids.as_ref().unwrap(), None));
            }
        }
        pks
=======
    fn instances(&self) -> Vec<Vec<F>> {
        let (header_bytes, body_bytes, signature_bytes) = canonicalize_signed_email(&self.email_bytes).unwrap();
        let headerhash = Sha256::digest(&header_bytes).to_vec();
        let header_str = String::from_utf8(header_bytes).unwrap();
        let body_str = String::from_utf8(body_bytes).unwrap();
        let params = Self::read_config_params();
        let header_params = params.header_config.expect("header_config is required");
        let body_params = params.body_config.expect("body_config is required");
        let (header_substrs, body_substrs) = get_email_substrs(&header_str, &body_str, header_params.substr_regexes, body_params.substr_regexes);
        let public_input = DefaultEmailVerifyPublicInput::new(headerhash, self.public_key_n.clone(), header_substrs, body_substrs);
        vec![Self::_get_instances_from_default_public_input(public_input)]
    }
}

impl<F: PrimeField> DefaultEmailVerifyCircuit<F> {
    pub const DEFAULT_E: u128 = 65537;

    pub fn new(email_bytes: Vec<u8>, public_key_n: BigUint) -> Self {
        Self {
            email_bytes,
            public_key_n,
            _f: PhantomData,
        }
    }

    /// Read [`DefaultEmailVerifyConfigParams`] from a json file at the file path of [`EMAIL_VERIFY_CONFIG_ENV`].
    pub fn read_config_params() -> DefaultEmailVerifyConfigParams {
        read_default_circuit_config_params()
    }

    /// Generate a new circuit from the given email file.
    ///
    /// # Arguments
    /// * `email_path` - a file path of the email file.
    ///
    /// # Return values
    /// Return a new [`DefaultEmailVerifyCircuit`], the SHA256 hash bytes of the email header, a vector of (`start_position`, `substr`) in the email header, and a vector of (`start_position`, `substr`) in the email body.
    pub async fn gen_circuit_from_email_path(email_path: &str) -> (Self, Vec<u8>, Vec<Option<(usize, String)>>, Vec<Option<(usize, String)>>) {
        let email_bytes = {
            let mut f = File::open(email_path).unwrap();
            let mut buf = Vec::new();
            f.read_to_end(&mut buf).unwrap();
            buf
        };
        // println!("email {}", String::from_utf8(email_bytes.clone()).unwrap());
        let (canonicalized_header, canonicalized_body, signature_bytes) = canonicalize_signed_email(&email_bytes).unwrap();
        let headerhash = Sha256::digest(&canonicalized_header).to_vec();
        let public_key_n = {
            let logger = slog::Logger::root(slog::Discard, slog::o!());
            match resolve_public_key(&logger, &email_bytes).await.unwrap() {
                cfdkim::DkimPublicKey::Rsa(_pk) => BigUint::from_radix_le(&_pk.n().clone().to_radix_le(16), 16).unwrap(),
                _ => {
                    panic!("Only RSA keys are supported.");
                }
            }
        };
        let header_str = String::from_utf8(canonicalized_header.clone()).unwrap();
        let body_str = String::from_utf8(canonicalized_body.clone()).unwrap();
        let config_params = Self::read_config_params();
        let header_config = config_params.header_config.expect("header_config is required");
        let body_config = config_params.body_config.expect("body_config is required");
        let (header_substrs, body_substrs) = get_email_substrs(&header_str, &body_str, header_config.substr_regexes, body_config.substr_regexes);
        let circuit = Self {
            email_bytes,
            public_key_n,
            _f: PhantomData,
        };
        (circuit, headerhash, header_substrs, body_substrs)
>>>>>>> fc546943
    }

    pub fn gen_vks(&self, pks: &[ProvingKey<G1Affine>]) -> Vec<VerifyingKey<G1Affine>> {
        pks.iter().map(|pk| pk.get_vk().clone()).collect_vec()
    }

    pub fn prove<R: rand::Rng + Send>(&self, params: &ParamsKZG<Bn256>, pks: &[ProvingKey<G1Affine>], rng: &mut R) -> Vec<Vec<u8>> {
        let mut proofs = vec![];
        let mut pk_index = 0;
        let instances = self.instances();
        proofs.push(gen_proof_shplonk(
            params,
            &pks[pk_index],
            self.sha2_header.clone(),
            vec![vec![instances.header_bytes, instances.header_hash]],
            rng,
            None,
        ));
        pk_index += 1;
        proofs.push(gen_proof_shplonk(
            params,
            &pks[pk_index],
            self.sign_verify.clone(),
            vec![vec![instances.public_key_n_hash, instances.header_hash, instances.tag]],
            rng,
            None,
        ));
        pk_index += 1;
        proofs.push(gen_proof_shplonk(
            params,
            &pks[pk_index],
            self.regex_header.clone(),
            vec![vec![instances.header_bytes, instances.header_masked_substr, instances.header_substr_ids]],
            rng,
            None,
        ));
        pk_index += 1;
        if self.header_expose_substrs {
            proofs.push(gen_proof_shplonk(
                params,
                &pks[pk_index],
                self.sha2_header_masked_substrs.as_ref().unwrap().clone(),
                vec![vec![vec![instances.header_masked_substr], instances.header_masked_substr_hash.unwrap()].concat()],
                rng,
                None,
            ));
            pk_index += 1;
            proofs.push(gen_proof_shplonk(
                params,
                &pks[pk_index],
                self.sha2_header_substr_ids.as_ref().unwrap().clone(),
                vec![vec![vec![instances.header_substr_ids], instances.header_substr_ids_hash.unwrap()].concat()],
                rng,
                None,
            ));
            pk_index += 1;
        }
        if self.body_enable {
            proofs.push(gen_proof_shplonk(
                params,
                &pks[pk_index],
                self.regex_bodyhash.as_ref().unwrap().clone(),
                vec![vec![
                    instances.header_bytes,
                    instances.bodyhash_masked_substr.unwrap().clone(),
                    instances.bodyhash_substr_ids.unwrap().clone(),
                ]],
                rng,
                None,
            ));
            pk_index += 1;
            proofs.push(gen_proof_shplonk(
                params,
                &pks[pk_index],
                self.chars_shift_bodyhash.as_ref().unwrap().clone(),
                vec![vec![
                    instances.bodyhash_masked_substr.unwrap().clone(),
                    instances.bodyhash_substr_ids.unwrap().clone(),
                    instances.bodyhash_base64.unwrap().clone(),
                ]],
                rng,
                None,
            ));
            pk_index += 1;
            proofs.push(gen_proof_shplonk(
                params,
                &pks[pk_index],
                self.sha2_body.as_ref().unwrap().clone(),
                vec![vec![instances.body_bytes.unwrap().clone(), instances.bodyhash.unwrap().clone()]],
                rng,
                None,
            ));
            pk_index += 1;
            proofs.push(gen_proof_shplonk(
                params,
                &pks[pk_index],
                self.base64.as_ref().unwrap().clone(),
                vec![vec![instances.bodyhash.unwrap().clone(), instances.bodyhash_base64.unwrap().clone()]],
                rng,
                None,
            ));
            pk_index += 1;
            proofs.push(gen_proof_shplonk(
                params,
                &pks[pk_index],
                self.regex_body.as_ref().unwrap().clone(),
                vec![vec![
                    instances.body_bytes.unwrap().clone(),
                    instances.body_masked_substr.unwrap().clone(),
                    instances.body_substr_ids.unwrap().clone(),
                ]],
                rng,
                None,
            ));
            pk_index += 1;
            if self.body_expose_substrs {
                proofs.push(gen_proof_shplonk(
                    params,
                    &pks[pk_index],
                    self.sha2_body_masked_substrs.as_ref().unwrap().clone(),
                    vec![vec![vec![instances.body_masked_substr.unwrap().clone()], instances.body_masked_substr_hash.unwrap().clone()].concat()],
                    rng,
                    None,
                ));
                pk_index += 1;
                proofs.push(gen_proof_shplonk(
                    params,
                    &pks[pk_index],
                    self.sha2_body_substr_ids.as_ref().unwrap().clone(),
                    vec![vec![vec![instances.body_substr_ids.unwrap().clone()], instances.body_substr_ids_hash.unwrap().clone()].concat()],
                    rng,
                    None,
                ));
            }
        }
        proofs
    }

    pub fn evm_prove<R: rand::Rng + Send>(&self, params: &ParamsKZG<Bn256>, pks: &[ProvingKey<G1Affine>], rng: &mut R) -> Vec<Vec<u8>> {
        let mut proofs = vec![];
        let mut pk_index = 0;
        let instances = self.instances();
        proofs.push(gen_evm_proof_shplonk(
            params,
            &pks[pk_index],
            self.sha2_header.clone(),
            vec![vec![instances.header_bytes, instances.header_hash]],
            rng,
        ));
        pk_index += 1;
        proofs.push(gen_evm_proof_shplonk(
            params,
            &pks[pk_index],
            self.sign_verify.clone(),
            vec![vec![instances.public_key_n_hash, instances.header_hash, instances.tag]],
            rng,
        ));
        pk_index += 1;
        proofs.push(gen_evm_proof_shplonk(
            params,
            &pks[pk_index],
            self.regex_header.clone(),
            vec![vec![instances.header_bytes, instances.header_masked_substr, instances.header_substr_ids]],
            rng,
        ));
        pk_index += 1;
        if self.header_expose_substrs {
            proofs.push(gen_evm_proof_shplonk(
                params,
                &pks[pk_index],
                self.sha2_header_masked_substrs.as_ref().unwrap().clone(),
                vec![vec![vec![instances.header_masked_substr], instances.header_masked_substr_hash.unwrap()].concat()],
                rng,
            ));
            pk_index += 1;
            proofs.push(gen_evm_proof_shplonk(
                params,
                &pks[pk_index],
                self.sha2_header_substr_ids.as_ref().unwrap().clone(),
                vec![vec![vec![instances.header_substr_ids], instances.header_substr_ids_hash.unwrap()].concat()],
                rng,
            ));
            pk_index += 1;
        }
        if self.body_enable {
            proofs.push(gen_evm_proof_shplonk(
                params,
                &pks[pk_index],
                self.regex_bodyhash.as_ref().unwrap().clone(),
                vec![vec![
                    instances.header_bytes,
                    instances.bodyhash_masked_substr.unwrap().clone(),
                    instances.bodyhash_substr_ids.unwrap().clone(),
                ]],
                rng,
            ));
            pk_index += 1;
            proofs.push(gen_evm_proof_shplonk(
                params,
                &pks[pk_index],
                self.chars_shift_bodyhash.as_ref().unwrap().clone(),
                vec![vec![
                    instances.bodyhash_masked_substr.unwrap().clone(),
                    instances.bodyhash_substr_ids.unwrap().clone(),
                    instances.bodyhash_base64.unwrap().clone(),
                ]],
                rng,
            ));
            pk_index += 1;
            proofs.push(gen_evm_proof_shplonk(
                params,
                &pks[pk_index],
                self.sha2_body.as_ref().unwrap().clone(),
                vec![vec![instances.body_bytes.unwrap().clone(), instances.bodyhash.unwrap().clone()]],
                rng,
            ));
            pk_index += 1;
            proofs.push(gen_evm_proof_shplonk(
                params,
                &pks[pk_index],
                self.base64.as_ref().unwrap().clone(),
                vec![vec![instances.bodyhash.unwrap().clone(), instances.bodyhash_base64.unwrap().clone()]],
                rng,
            ));
            pk_index += 1;
            proofs.push(gen_evm_proof_shplonk(
                params,
                &pks[pk_index],
                self.regex_body.as_ref().unwrap().clone(),
                vec![vec![
                    instances.body_bytes.unwrap().clone(),
                    instances.body_masked_substr.unwrap().clone(),
                    instances.body_substr_ids.unwrap().clone(),
                ]],
                rng,
            ));
            pk_index += 1;
            if self.body_expose_substrs {
                proofs.push(gen_evm_proof_shplonk(
                    params,
                    &pks[pk_index],
                    self.sha2_body_masked_substrs.as_ref().unwrap().clone(),
                    vec![vec![vec![instances.body_masked_substr.unwrap().clone()], instances.body_masked_substr_hash.unwrap().clone()].concat()],
                    rng,
                ));
                pk_index += 1;
                proofs.push(gen_evm_proof_shplonk(
                    params,
                    &pks[pk_index],
                    self.sha2_body_substr_ids.as_ref().unwrap().clone(),
                    vec![vec![vec![instances.body_substr_ids.unwrap().clone()], instances.body_substr_ids_hash.unwrap().clone()].concat()],
                    rng,
                ));
            }
        }
        proofs
    }
}

// /// Public input definition of [`DefaultEmailVerifyCircuit`].
// #[derive(Debug, Clone, serde::Serialize, serde::Deserialize)]
// pub struct DefaultEmailVerifyPublicInput {
//     /// A hex string of the SHA256 hash computed from the email header.
//     pub headerhash: String,
//     /// A hex string of the n parameter in the RSA public key. (The e parameter is fixed to 65537.)
//     pub public_key_n_bytes: String,
//     /// The start position of the substrings in the email header.
//     pub header_starts: Vec<usize>,
//     /// The substrings in the email header.
//     pub header_substrs: Vec<String>,
//     /// The start position of the substrings in the email body.
//     pub body_starts: Vec<usize>,
//     /// The substrings in the email body.
//     pub body_substrs: Vec<String>,
// }

// impl DefaultEmailVerifyPublicInput {
//     /// Create a public input for [`DefaultEmailVerifyCircuit`].
//     ///
//     /// # Arguments
//     /// * `headerhash` - a hex string of the SHA256 hash computed from the email header.
//     /// * `public_key_n` - a hex string of the n parameter in the RSA public key.
//     /// * `header_substrs` a vector of (the start position, the bytes) of the substrings in the email header.
//     /// * `body_starts` - a vector of (the start position, the bytes) of the substrings in the email body.
//     /// # Return values
//     /// Return a new [`DefaultEmailVerifyPublicInput`].
//     pub fn new(headerhash: Vec<u8>, public_key_n: BigUint, header_substrs: Vec<Option<(usize, String)>>, body_substrs: Vec<Option<(usize, String)>>) -> Self {
//         let mut header_starts_vec = vec![];
//         let mut header_substrs_vec = vec![];
//         for s in header_substrs.into_iter() {
//             if let Some(s) = s {
//                 header_starts_vec.push(s.0);
//                 header_substrs_vec.push(s.1);
//             }
//         }
//         let mut body_starts_vec = vec![];
//         let mut body_substrs_vec = vec![];
//         for s in body_substrs.into_iter() {
//             if let Some(s) = s {
//                 body_starts_vec.push(s.0);
//                 body_substrs_vec.push(s.1);
//             }
//         }
//         DefaultEmailVerifyPublicInput {
//             headerhash: format!("0x{}", hex::encode(&headerhash)),
//             public_key_n_bytes: format!("0x{}", hex::encode(&public_key_n.to_bytes_le())),
//             header_starts: header_starts_vec,
//             header_substrs: header_substrs_vec,
//             body_starts: body_starts_vec,
//             body_substrs: body_substrs_vec,
//         }
//     }

//     /// Output [`DefaultEmailVerifyPublicInput`] to a json file.
//     ///
//     /// # Arguments
//     /// * `public_input_path` - a file path of the output json file.
//     pub fn write_file(&self, public_input_path: &str) {
//         let public_input_str = serde_json::to_string(&self).unwrap();
//         let mut file = File::create(public_input_path).expect("public_input_path creation failed");
//         write!(file, "{}", public_input_str).unwrap();
//         file.flush().unwrap();
//     }
// }

// /// Configuration for [`DefaultEmailVerifyCircuit`].
// #[derive(Debug, Clone)]
// pub struct DefaultEmailVerifyConfig<F: PrimeField> {
//     pub sha256_config: Sha256DynamicConfig<F>,
//     pub sign_verify_config: SignVerifyConfig<F>,
//     pub header_config: RegexSha2Config<F>,
//     pub body_config: RegexSha2Base64Config<F>,
//     /// An instance column for the SHA256 hash of the all public inputs, i.e., the SHA256 hash of the email header, the base64 encoded SHA256 hash of the email body, the RSA public key, and the substrings and their ids in the email header and body.
//     pub public_hash: Column<Instance>,
// }

// /// Default email verification circuit.
// #[derive(Debug, Clone)]
// pub struct DefaultEmailVerifyCircuit<F: PrimeField> {
//     /// Email header bytes.
//     pub header_bytes: Vec<u8>,
//     /// Email body bytes.
//     pub body_bytes: Vec<u8>,
//     /// RSA public key.
//     pub public_key: RSAPublicKey<F>,
//     /// RSA digital signature.
//     pub signature: RSASignature<F>,
// }

// impl<F: PrimeField> Circuit<F> for DefaultEmailVerifyCircuit<F> {
//     type Config = DefaultEmailVerifyConfig<F>;
//     type FloorPlanner = SimpleFloorPlanner;

//     fn without_witnesses(&self) -> Self {
//         Self {
//             header_bytes: vec![],
//             body_bytes: vec![],
//             public_key: self.public_key.clone(),
//             signature: self.signature.clone(),
//         }
//     }

//     fn configure(meta: &mut ConstraintSystem<F>) -> Self::Config {
//         let params = Self::read_config_params();
//         let range_config = RangeConfig::configure(
//             meta,
//             Vertical,
//             &[params.num_flex_advice],
//             &[params.num_range_lookup_advice],
//             params.num_flex_advice,
//             params.range_lookup_bits,
//             0,
//             params.degree as usize,
//         );
//         let header_params = params.header_config.expect("header_config is required");
//         let body_params = params.body_config.expect("body_config is required");
//         let sign_verify_params = params.sign_verify_config.expect("sign_verify_config is required");
//         let sha256_params = params.sha256_config.expect("sha256_config is required");
//         assert_eq!(header_params.allstr_filepathes.len(), header_params.substr_filepathes.len());
//         assert_eq!(body_params.allstr_filepathes.len(), body_params.substr_filepathes.len());

//         let sha256_config = Sha256DynamicConfig::configure(
//             meta,
//             vec![
//                 body_params.max_variable_byte_size,
//                 header_params.max_variable_byte_size,
//                 128 + sign_verify_params.public_key_bits / 8 + 2 * (header_params.max_variable_byte_size + body_params.max_variable_byte_size) + 64, // (header hash, base64 body hash, padding, RSA public key, masked chars, substr ids)
//             ],
//             range_config.clone(),
//             sha256_params.num_bits_lookup,
//             sha256_params.num_advice_columns,
//             false,
//         );

//         let sign_verify_config = SignVerifyConfig::configure(range_config.clone(), sign_verify_params.public_key_bits);

//         // assert_eq!(params.body_regex_filepathes.len(), params.body_substr_filepathes.len());
//         let bodyhash_allstr_def = AllstrRegexDef::read_from_text(&header_params.bodyhash_allstr_filepath);
//         let bodyhash_substr_def = SubstrRegexDef::read_from_text(&header_params.bodyhash_substr_filepath);
//         let bodyhash_defs = RegexDefs {
//             allstr: bodyhash_allstr_def,
//             substrs: vec![bodyhash_substr_def],
//         };
//         let header_regex_defs = header_params
//             .allstr_filepathes
//             .iter()
//             .zip(header_params.substr_filepathes.iter())
//             .map(|(allstr_path, substr_pathes)| {
//                 let allstr = AllstrRegexDef::read_from_text(&allstr_path);
//                 let substrs = substr_pathes.into_iter().map(|path| SubstrRegexDef::read_from_text(&path)).collect_vec();
//                 RegexDefs { allstr, substrs }
//             })
//             .collect_vec();
//         let header_config = RegexSha2Config::configure(
//             meta,
//             header_params.max_variable_byte_size,
//             header_params.skip_prefix_bytes_size.unwrap_or(0),
//             range_config.clone(),
//             vec![vec![bodyhash_defs], header_regex_defs].concat(),
//         );

//         let body_regex_defs = body_params
//             .allstr_filepathes
//             .iter()
//             .zip(body_params.substr_filepathes.iter())
//             .map(|(allstr_path, substr_pathes)| {
//                 let allstr = AllstrRegexDef::read_from_text(&allstr_path);
//                 let substrs = substr_pathes.into_iter().map(|path| SubstrRegexDef::read_from_text(&path)).collect_vec();
//                 RegexDefs { allstr, substrs }
//             })
//             .collect_vec();
//         let body_config = RegexSha2Base64Config::configure(
//             meta,
//             body_params.max_variable_byte_size,
//             body_params.skip_prefix_bytes_size.unwrap_or(0),
//             range_config,
//             body_regex_defs,
//         );

//         let public_hash = meta.instance_column();
//         meta.enable_equality(public_hash);
//         DefaultEmailVerifyConfig {
//             sha256_config,
//             sign_verify_config,
//             header_config,
//             body_config,
//             public_hash,
//         }
//     }

//     fn synthesize(&self, mut config: Self::Config, mut layouter: impl Layouter<F>) -> Result<(), Error> {
//         config.sha256_config.range().load_lookup_table(&mut layouter)?;
//         config.sha256_config.load(&mut layouter)?;
//         config.header_config.load(&mut layouter)?;
//         config.body_config.load(&mut layouter)?;
//         let mut first_pass = SKIP_FIRST_PASS;
//         let mut public_hash_cell = vec![];
//         let params = Self::read_config_params();
//         if let Some(sign_config) = params.sign_verify_config.as_ref() {
//             self.public_key.n.as_ref().map(|v| assert_eq!(v.bits() as usize, sign_config.public_key_bits));
//         }
//         layouter.assign_region(
//             || "zkemail",
//             |region| {
//                 if first_pass {
//                     first_pass = false;
//                     return Ok(());
//                 }
//                 let ctx = &mut config.sha256_config.new_context(region);
//                 let params = Self::read_config_params();
//                 let header_params = params.header_config.expect("header_config is required");
//                 let body_params = params.body_config.expect("body_config is required");

//                 // 1. Extract sub strings in the body and compute the base64 encoded hash of the body.
//                 let body_result = config.body_config.match_hash_and_base64(ctx, &mut config.sha256_config, &self.body_bytes)?;

//                 // 2. Extract sub strings in the header, which includes the body hash, and compute the raw hash of the header.
//                 let header_result = config.header_config.match_and_hash(ctx, &mut config.sha256_config, &self.header_bytes)?;

//                 // 3. Verify the rsa signature.
//                 let (assigned_public_key, _) = config
//                     .sign_verify_config
//                     .verify_signature(ctx, &header_result.hash_bytes, self.public_key.clone(), self.signature.clone())?;

//                 let header_str = String::from_utf8(self.header_bytes[header_params.skip_prefix_bytes_size.unwrap_or(0)..].to_vec()).unwrap();
//                 let body_str = String::from_utf8(self.body_bytes[body_params.skip_prefix_bytes_size.unwrap_or(0)..].to_vec()).unwrap();
//                 let (header_substrs, body_substrs) = get_email_substrs(&header_str, &body_str, header_params.substr_regexes, body_params.substr_regexes);
//                 let public_hash_input = get_email_circuit_public_hash_input(
//                     &header_result.hash_value,
//                     &value_to_option(self.public_key.n.clone()).unwrap().to_bytes_le(),
//                     header_substrs,
//                     body_substrs,
//                     header_params.max_variable_byte_size,
//                     body_params.max_variable_byte_size,
//                 );
//                 let public_hash_result: AssignedHashResult<F> = config.sha256_config.digest(ctx, &public_hash_input, None)?;
//                 // for (idx, v) in public_hash_result.input_bytes[128..(128 + 256)].iter().enumerate() {
//                 //     v.value().map(|v| println!("idx {} code {}", idx, v.get_lower_32()));
//                 // }
//                 let range = config.sha256_config.range().clone();
//                 let gate = range.gate.clone();
//                 // for (idx, v) in header_result.regex.masked_characters.iter().enumerate() {
//                 //     v.value()
//                 //         .map(|v| println!("idx {} code {} char {}", idx, v.get_lower_32(), (v.get_lower_32() as u8) as char));
//                 // }
//                 // for (idx, v) in body_result.regex.masked_characters.iter().enumerate() {
//                 //     v.value()
//                 //         .map(|v| println!("idx {} code {} char {}", idx, v.get_lower_32(), (v.get_lower_32() as u8) as char));
//                 // }
//                 let assigned_public_key_bytes = assigned_public_key
//                     .n
//                     .limbs()
//                     .into_iter()
//                     .flat_map(|limb| {
//                         let limb_val = value_to_option(limb.value()).unwrap();
//                         let bytes = decompose_fe_to_u64_limbs(limb_val, 64 / 8, 8);
//                         let mut sum = gate.load_zero(ctx);
//                         let assigned = bytes
//                             .into_iter()
//                             .enumerate()
//                             .map(|(idx, byte)| {
//                                 let assigned = gate.load_witness(ctx, Value::known(F::from(byte)));
//                                 range.range_check(ctx, &assigned, 8);
//                                 sum = gate.mul_add(
//                                     ctx,
//                                     QuantumCell::Existing(&assigned),
//                                     QuantumCell::Constant(F::from(1u64 << (8 * idx))),
//                                     QuantumCell::Existing(&sum),
//                                 );
//                                 assigned
//                             })
//                             .collect_vec();
//                         gate.assert_equal(ctx, QuantumCell::Existing(&sum), QuantumCell::Existing(limb));
//                         assigned
//                     })
//                     .collect_vec();
//                 // for (idx, v) in assigned_public_key_bytes.iter().enumerate() {
//                 //     v.value().map(|v| println!("idx {} byte {}", 128 + idx, v.get_lower_32()));
//                 // }
//                 let assigned_public_hash_input = vec![
//                     header_result.hash_bytes.into_iter().map(|v| v.cell()).collect_vec(),
//                     body_result.encoded_hash.into_iter().map(|v| v.cell()).collect_vec(),
//                     vec![gate.load_zero(ctx).cell(); 128 - 32 - 44],
//                     assigned_public_key_bytes.into_iter().map(|v| v.cell()).collect_vec(),
//                     vec![header_result.regex.masked_characters, body_result.regex.masked_characters]
//                         .concat()
//                         .into_iter()
//                         .map(|v| v.cell())
//                         .collect_vec(),
//                     vec![header_result.regex.all_substr_ids, body_result.regex.all_substr_ids]
//                         .concat()
//                         .into_iter()
//                         .map(|v| v.cell())
//                         .collect_vec(),
//                 ]
//                 .concat();
//                 for (a, b) in public_hash_result.input_bytes[0..assigned_public_hash_input.len()]
//                     .into_iter()
//                     .map(|v| v.cell())
//                     .collect_vec()
//                     .into_iter()
//                     .zip(assigned_public_hash_input.into_iter())
//                 {
//                     // ctx.region.constrain_equal(a, b)?;
//                 }
//                 debug_assert_eq!(public_hash_result.output_bytes.len(), 32);
//                 let mut packed_public_hash = gate.load_zero(ctx);
//                 let mut coeff = F::from(1u64);
//                 for byte in public_hash_result.output_bytes[0..31].iter() {
//                     packed_public_hash = gate.mul_add(ctx, QuantumCell::Existing(byte), QuantumCell::Constant(coeff), QuantumCell::Existing(&packed_public_hash));
//                     coeff *= F::from(256u64);
//                 }
//                 config.sha256_config.range().finalize(ctx);
//                 public_hash_cell.push(packed_public_hash.cell());
//                 Ok(())
//             },
//         )?;
//         // layouter.constrain_instance(public_hash_cell[0], config.public_hash, 0)?;
//         Ok(())
//     }
// }

// impl<F: PrimeField> CircuitExt<F> for DefaultEmailVerifyCircuit<F> {
//     fn num_instance(&self) -> Vec<usize> {
//         vec![1]
//     }

//     fn instances(&self) -> Vec<Vec<F>> {
//         let headerhash = Sha256::digest(&self.header_bytes).to_vec();
//         let header_str = String::from_utf8(self.header_bytes.clone()).unwrap();
//         let body_str = String::from_utf8(self.body_bytes.clone()).unwrap();
//         let params = Self::read_config_params();
//         let header_params = params.header_config.expect("header_config is required");
//         let body_params = params.body_config.expect("body_config is required");
//         let (header_substrs, body_substrs) = get_email_substrs(&header_str, &body_str, header_params.substr_regexes, body_params.substr_regexes);
//         let public_input = DefaultEmailVerifyPublicInput::new(headerhash, value_to_option(self.public_key.n.clone()).unwrap(), header_substrs, body_substrs);
//         vec![Self::_get_instances_from_default_public_input(public_input)]
//     }
// }

// impl<F: PrimeField> DefaultEmailVerifyCircuit<F> {
//     pub const DEFAULT_E: u128 = 65537;

//     /// Read [`DefaultEmailVerifyConfigParams`] from a json file at the file path of [`EMAIL_VERIFY_CONFIG_ENV`].
//     pub fn read_config_params() -> DefaultEmailVerifyConfigParams {
//         read_default_circuit_config_params()
//     }

//     /// Generate a new circuit from the given email file.
//     ///
//     /// # Arguments
//     /// * `email_path` - a file path of the email file.
//     ///
//     /// # Return values
//     /// Return a new [`DefaultEmailVerifyCircuit`], the SHA256 hash bytes of the email header, the `n` parameter of the RSA public key, a vector of (`start_position`, `substr`) in the email header, and a vector of (`start_position`, `substr`) in the email body.
//     pub async fn gen_circuit_from_email_path(email_path: &str) -> (Self, Vec<u8>, BigUint, Vec<Option<(usize, String)>>, Vec<Option<(usize, String)>>) {
//         let email_bytes = {
//             let mut f = File::open(email_path).unwrap();
//             let mut buf = Vec::new();
//             f.read_to_end(&mut buf).unwrap();
//             buf
//         };
//         // println!("email {}", String::from_utf8(email_bytes.clone()).unwrap());
//         let (canonicalized_header, canonicalized_body, signature_bytes) = canonicalize_signed_email(&email_bytes).unwrap();
//         let headerhash = Sha256::digest(&canonicalized_header).to_vec();
//         let public_key_n = {
//             let logger = slog::Logger::root(slog::Discard, slog::o!());
//             match resolve_public_key(&logger, &email_bytes).await.unwrap() {
//                 cfdkim::DkimPublicKey::Rsa(_pk) => BigUint::from_radix_le(&_pk.n().clone().to_radix_le(16), 16).unwrap(),
//                 _ => {
//                     panic!("Only RSA keys are supported.");
//                 }
//             }
//         };
//         let e = RSAPubE::Fix(BigUint::from(Self::DEFAULT_E));
//         let public_key = RSAPublicKey::<F>::new(Value::known(public_key_n.clone()), e);
//         let signature = RSASignature::<F>::new(Value::known(BigUint::from_bytes_be(&signature_bytes)));
//         let header_str = String::from_utf8(canonicalized_header.clone()).unwrap();
//         let body_str = String::from_utf8(canonicalized_body.clone()).unwrap();
//         let config_params = Self::read_config_params();
//         let header_config = config_params.header_config.expect("header_config is required");
//         let body_config = config_params.body_config.expect("body_config is required");
//         let (header_substrs, body_substrs) = get_email_substrs(&header_str, &body_str, header_config.substr_regexes, body_config.substr_regexes);
//         let circuit = Self {
//             header_bytes: canonicalized_header,
//             body_bytes: canonicalized_body,
//             public_key,
//             signature,
//         };
//         (circuit, headerhash, public_key_n, header_substrs, body_substrs)
//     }

//     /// Retrieve instance values from the given [`DefaultEmailVerifyPublicInput`] json file.
//     ///
//     /// # Arguments
//     /// * `public_input_path` - a file path of the [`DefaultEmailVerifyPublicInput`] json file.
//     ///
//     /// # Return values
//     /// Return a vector of the instance values.
//     pub fn get_instances_from_default_public_input(public_input_path: &str) -> Vec<F> {
//         let public_input = serde_json::from_reader::<File, DefaultEmailVerifyPublicInput>(File::open(public_input_path).unwrap()).unwrap();
//         Self::_get_instances_from_default_public_input(public_input)
//     }

//     fn _get_instances_from_default_public_input(public_input: DefaultEmailVerifyPublicInput) -> Vec<F> {
//         let config_params = read_default_circuit_config_params();
//         let header_params = config_params.header_config.expect("header_config is required");
//         let body_params = config_params.body_config.expect("body_config is required");
//         let headerhash = hex::decode(&public_input.headerhash[2..]).unwrap();
//         let public_key_n_bytes = hex::decode(&public_input.public_key_n_bytes[2..]).unwrap();
//         let header_substrs = public_input
//             .header_starts
//             .into_iter()
//             .zip(public_input.header_substrs.into_iter())
//             .map(|(start, substr)| Some((start, substr)))
//             .collect_vec();
//         let body_substrs = public_input
//             .body_starts
//             .into_iter()
//             .zip(public_input.body_substrs.into_iter())
//             .map(|(start, substr)| Some((start, substr)))
//             .collect_vec();
//         let public_hash_input = get_email_circuit_public_hash_input(
//             &headerhash,
//             &public_key_n_bytes,
//             header_substrs,
//             body_substrs,
//             header_params.max_variable_byte_size,
//             body_params.max_variable_byte_size,
//         );
//         let public_hash: Vec<u8> = Sha256::digest(&public_hash_input).to_vec();
//         let public_fr = {
//             let lo = F::from_u128(u128::from_le_bytes(public_hash[0..16].try_into().unwrap()));
//             let mut hi_bytes = [0; 16];
//             for idx in 0..15 {
//                 hi_bytes[idx] = public_hash[16 + idx];
//             }
//             let hi = F::from_u128(u128::from_le_bytes(hi_bytes));
//             hi * F::from(2).pow_const(128) + lo
//         };
//         vec![public_fr]
//     }
// }

// #[cfg(test)]
// mod test {
//     use super::*;
//     use cfdkim::{canonicalize_signed_email, resolve_public_key, SignerBuilder};
//     use halo2_base::halo2_proofs::{
//         circuit::Value,
//         dev::{CircuitCost, FailureLocation, MockProver, VerifyFailure},
//         halo2curves::bn256::{Fr, G1},
//     };
//     use halo2_regex::vrm::DecomposedRegexConfig;
//     use halo2_rsa::RSAPubE;
//     use mailparse::parse_mail;
//     use num_bigint::BigUint;
//     use rand::thread_rng;
//     use rsa::{PublicKeyParts, RsaPrivateKey};
//     use snark_verifier_sdk::CircuitExt;
//     use std::{fs::File, io::Read, path::Path};
//     use temp_env;

//     #[test]
//     fn test_generated_email1() {
//         temp_env::with_var(EMAIL_VERIFY_CONFIG_ENV, Some("./configs/test1_email_verify.config"), || {
//             let regex_bodyhash_decomposed: DecomposedRegexConfig = serde_json::from_reader(File::open("./test_data/bodyhash_defs.json").unwrap()).unwrap();
//             regex_bodyhash_decomposed
//                 .gen_regex_files(
//                     &Path::new("./test_data/bodyhash_allstr.txt").to_path_buf(),
//                     &[Path::new("./test_data/bodyhash_substr_0.txt").to_path_buf()],
//                 )
//                 .unwrap();
//             let regex_from_decomposed: DecomposedRegexConfig = serde_json::from_reader(File::open("./test_data/from_defs.json").unwrap()).unwrap();
//             regex_from_decomposed
//                 .gen_regex_files(
//                     &Path::new("./test_data/from_allstr.txt").to_path_buf(),
//                     &[Path::new("./test_data/from_substr_0.txt").to_path_buf()],
//                 )
//                 .unwrap();
//             let regex_body_decomposed: DecomposedRegexConfig = serde_json::from_reader(File::open("./test_data/test1_email_body_defs.json").unwrap()).unwrap();
//             regex_body_decomposed
//                 .gen_regex_files(
//                     &Path::new("./test_data/test1_email_body_allstr.txt").to_path_buf(),
//                     &[Path::new("./test_data/test1_email_body_substr_0.txt").to_path_buf()],
//                 )
//                 .unwrap();
//             let params = DefaultEmailVerifyCircuit::<Fr>::read_config_params();
//             let sign_verify_config = params.sign_verify_config.expect("sign_verify_config is required");
//             let mut rng = thread_rng();
//             let _private_key = RsaPrivateKey::new(&mut rng, sign_verify_config.public_key_bits).expect("failed to generate a key");
//             let public_key = rsa::RsaPublicKey::from(&_private_key);
//             let private_key = cfdkim::DkimPrivateKey::Rsa(_private_key);
//             let message = concat!("From: alice@zkemail.com\r\n", "\r\n", "email was meant for @zkemailverify.",).as_bytes();
//             let email = parse_mail(message).unwrap();
//             let logger = slog::Logger::root(slog::Discard, slog::o!());
//             let signer = SignerBuilder::new()
//                 .with_signed_headers(&["From"])
//                 .unwrap()
//                 .with_private_key(private_key)
//                 .with_selector("default")
//                 .with_signing_domain("zkemail.com")
//                 .with_logger(&logger)
//                 .with_header_canonicalization(cfdkim::canonicalization::Type::Relaxed)
//                 .with_body_canonicalization(cfdkim::canonicalization::Type::Relaxed)
//                 .build()
//                 .unwrap();
//             let signature = signer.sign(&email).unwrap();
//             let new_msg = vec![signature.as_bytes(), b"\r\n", message].concat();
//             println!("email: {}", String::from_utf8(new_msg.clone()).unwrap());
//             let (canonicalized_header, canonicalized_body, signature_bytes) = canonicalize_signed_email(&new_msg).unwrap();

//             println!("canonicalized_header:\n{}", String::from_utf8(canonicalized_header.clone()).unwrap());
//             println!("canonicalized_body:\n{}", String::from_utf8(canonicalized_body.clone()).unwrap());

//             let e = RSAPubE::Fix(BigUint::from(DefaultEmailVerifyCircuit::<Fr>::DEFAULT_E));
//             let n_big = BigUint::from_radix_le(&public_key.n().clone().to_radix_le(16), 16).unwrap();
//             let public_key = RSAPublicKey::<Fr>::new(Value::known(BigUint::from(n_big)), e);
//             let signature = RSASignature::<Fr>::new(Value::known(BigUint::from_bytes_be(&signature_bytes)));
//             let circuit = DefaultEmailVerifyCircuit {
//                 header_bytes: canonicalized_header,
//                 body_bytes: canonicalized_body,
//                 public_key,
//                 signature,
//             };
//             let instances = circuit.instances();
//             let prover = MockProver::run(params.degree, &circuit, instances).unwrap();
//             assert_eq!(prover.verify(), Ok(()));
//         });
//     }

//     #[test]
//     fn test_generated_email2() {
//         temp_env::with_var(EMAIL_VERIFY_CONFIG_ENV, Some("./configs/test2_email_verify.config"), || {
//             let regex_bodyhash_decomposed: DecomposedRegexConfig = serde_json::from_reader(File::open("./test_data/bodyhash_defs.json").unwrap()).unwrap();
//             regex_bodyhash_decomposed
//                 .gen_regex_files(
//                     &Path::new("./test_data/bodyhash_allstr.txt").to_path_buf(),
//                     &[Path::new("./test_data/bodyhash_substr_0.txt").to_path_buf()],
//                 )
//                 .unwrap();
//             let regex_from_decomposed: DecomposedRegexConfig = serde_json::from_reader(File::open("./test_data/from_defs.json").unwrap()).unwrap();
//             regex_from_decomposed
//                 .gen_regex_files(
//                     &Path::new("./test_data/from_allstr.txt").to_path_buf(),
//                     &[Path::new("./test_data/from_substr_0.txt").to_path_buf()],
//                 )
//                 .unwrap();
//             let regex_to_decomposed: DecomposedRegexConfig = serde_json::from_reader(File::open("./test_data/to_defs.json").unwrap()).unwrap();
//             regex_to_decomposed
//                 .gen_regex_files(
//                     &Path::new("./test_data/to_allstr.txt").to_path_buf(),
//                     &[Path::new("./test_data/to_substr_0.txt").to_path_buf()],
//                 )
//                 .unwrap();
//             let regex_body_decomposed: DecomposedRegexConfig = serde_json::from_reader(File::open("./test_data/test2_email_body_defs.json").unwrap()).unwrap();
//             regex_body_decomposed
//                 .gen_regex_files(
//                     &Path::new("./test_data/test2_email_body_allstr.txt").to_path_buf(),
//                     &[
//                         Path::new("./test_data/test2_email_body_substr_0.txt").to_path_buf(),
//                         Path::new("./test_data/test2_email_body_substr_1.txt").to_path_buf(),
//                     ],
//                 )
//                 .unwrap();
//             let params = DefaultEmailVerifyCircuit::<Fr>::read_config_params();
//             let sign_verify_config = params.sign_verify_config.expect("sign_verify_config is required");
//             let mut rng = thread_rng();
//             let _private_key = RsaPrivateKey::new(&mut rng, sign_verify_config.public_key_bits).expect("failed to generate a key");
//             let public_key = rsa::RsaPublicKey::from(&_private_key);
//             let private_key = cfdkim::DkimPrivateKey::Rsa(_private_key);
//             let message = concat!(
//                 "From: alice@zkemail.com\r\n",
//                 "To: bob@example.com\r\n",
//                 "\r\n",
//                 "email was meant for @zkemailverify and halo.",
//             )
//             .as_bytes();
//             let email = parse_mail(message).unwrap();
//             let logger = slog::Logger::root(slog::Discard, slog::o!());
//             let signer = SignerBuilder::new()
//                 .with_signed_headers(&["To", "From"])
//                 .unwrap()
//                 .with_private_key(private_key)
//                 .with_selector("default")
//                 .with_signing_domain("zkemail.com")
//                 .with_logger(&logger)
//                 .with_header_canonicalization(cfdkim::canonicalization::Type::Relaxed)
//                 .with_body_canonicalization(cfdkim::canonicalization::Type::Relaxed)
//                 .build()
//                 .unwrap();
//             let signature = signer.sign(&email).unwrap();
//             println!("signature {}", signature);
//             let new_msg = vec![signature.as_bytes(), b"\r\n", message].concat();
//             let (canonicalized_header, canonicalized_body, signature_bytes) = canonicalize_signed_email(&new_msg).unwrap();

//             println!("canonicalized_header:\n{}", String::from_utf8(canonicalized_header.clone()).unwrap());
//             println!("canonicalized_body:\n{}", String::from_utf8(canonicalized_body.clone()).unwrap());

//             let e = RSAPubE::Fix(BigUint::from(DefaultEmailVerifyCircuit::<Fr>::DEFAULT_E));
//             let n_big = BigUint::from_radix_le(&public_key.n().clone().to_radix_le(16), 16).unwrap();
//             let public_key = RSAPublicKey::<Fr>::new(Value::known(BigUint::from(n_big)), e);
//             let signature = RSASignature::<Fr>::new(Value::known(BigUint::from_bytes_be(&signature_bytes)));
//             let circuit = DefaultEmailVerifyCircuit {
//                 header_bytes: canonicalized_header,
//                 body_bytes: canonicalized_body,
//                 public_key,
//                 signature,
//             };

//             let instances = circuit.instances();
//             let prover = MockProver::run(params.degree, &circuit, instances).unwrap();
//             assert_eq!(prover.verify(), Ok(()));
//         });
//     }

//     #[tokio::test]
//     async fn test_existing_email1() {
//         let regex_bodyhash_decomposed: DecomposedRegexConfig = serde_json::from_reader(File::open("./test_data/bodyhash_defs.json").unwrap()).unwrap();
//         regex_bodyhash_decomposed
//             .gen_regex_files(
//                 &Path::new("./test_data/bodyhash_allstr.txt").to_path_buf(),
//                 &[Path::new("./test_data/bodyhash_substr_0.txt").to_path_buf()],
//             )
//             .unwrap();
//         let regex_from_decomposed: DecomposedRegexConfig = serde_json::from_reader(File::open("./test_data/from_defs.json").unwrap()).unwrap();
//         regex_from_decomposed
//             .gen_regex_files(
//                 &Path::new("./test_data/from_allstr.txt").to_path_buf(),
//                 &[Path::new("./test_data/from_substr_0.txt").to_path_buf()],
//             )
//             .unwrap();
//         let regex_to_decomposed: DecomposedRegexConfig = serde_json::from_reader(File::open("./test_data/to_defs.json").unwrap()).unwrap();
//         regex_to_decomposed
//             .gen_regex_files(
//                 &Path::new("./test_data/to_allstr.txt").to_path_buf(),
//                 &[Path::new("./test_data/to_substr_0.txt").to_path_buf()],
//             )
//             .unwrap();
//         let regex_subject_decomposed: DecomposedRegexConfig = serde_json::from_reader(File::open("./test_data/subject_defs.json").unwrap()).unwrap();
//         regex_subject_decomposed
//             .gen_regex_files(
//                 &Path::new("./test_data/subject_allstr.txt").to_path_buf(),
//                 &[
//                     Path::new("./test_data/subject_substr_0.txt").to_path_buf(),
//                     Path::new("./test_data/subject_substr_1.txt").to_path_buf(),
//                     Path::new("./test_data/subject_substr_2.txt").to_path_buf(),
//                 ],
//             )
//             .unwrap();
//         let regex_body_decomposed: DecomposedRegexConfig = serde_json::from_reader(File::open("./test_data/test_ex1_email_body_defs.json").unwrap()).unwrap();
//         regex_body_decomposed
//             .gen_regex_files(
//                 &Path::new("./test_data/test_ex1_email_body_allstr.txt").to_path_buf(),
//                 &[
//                     Path::new("./test_data/test_ex1_email_body_substr_0.txt").to_path_buf(),
//                     Path::new("./test_data/test_ex1_email_body_substr_1.txt").to_path_buf(),
//                     Path::new("./test_data/test_ex1_email_body_substr_2.txt").to_path_buf(),
//                 ],
//             )
//             .unwrap();
//         let email_bytes = {
//             let mut f = File::open("./test_data/test_email1.eml").unwrap();
//             let mut buf = Vec::new();
//             f.read_to_end(&mut buf).unwrap();
//             buf
//         };

//         let logger = slog::Logger::root(slog::Discard, slog::o!());
//         let public_key = resolve_public_key(&logger, &email_bytes).await.unwrap();
//         let public_key = match public_key {
//             cfdkim::DkimPublicKey::Rsa(pk) => pk,
//             _ => panic!("not supportted public key type."),
//         };
//         temp_env::with_var(EMAIL_VERIFY_CONFIG_ENV, Some("./configs/test_ex1_email_verify.config"), move || {
//             let params = DefaultEmailVerifyCircuit::<Fr>::read_config_params();
//             let (canonicalized_header, canonicalized_body, signature_bytes) = canonicalize_signed_email(&email_bytes).unwrap();
//             println!("header len\n {}", canonicalized_header.len());
//             println!("body len\n {}", canonicalized_body.len());
//             println!("canonicalized_header:\n{}", String::from_utf8(canonicalized_header.clone()).unwrap());
//             println!("canonicalized_body:\n{}", String::from_utf8(canonicalized_body.clone()).unwrap());
//             let e = RSAPubE::Fix(BigUint::from(DefaultEmailVerifyCircuit::<Fr>::DEFAULT_E));
//             let n_big = BigUint::from_radix_le(&public_key.n().clone().to_radix_le(16), 16).unwrap();
//             let public_key = RSAPublicKey::<Fr>::new(Value::known(BigUint::from(n_big)), e);
//             let signature = RSASignature::<Fr>::new(Value::known(BigUint::from_bytes_be(&signature_bytes)));
//             let circuit = DefaultEmailVerifyCircuit {
//                 header_bytes: canonicalized_header,
//                 body_bytes: canonicalized_body,
//                 public_key,
//                 signature,
//             };

//             let instances = circuit.instances();
//             let prover = MockProver::run(params.degree, &circuit, instances).unwrap();
//             assert_eq!(prover.verify(), Ok(()));
//         });
//     }

//     #[tokio::test]
//     async fn test_existing_email2() {
//         let regex_bodyhash_decomposed: DecomposedRegexConfig = serde_json::from_reader(File::open("./test_data/bodyhash_defs.json").unwrap()).unwrap();
//         regex_bodyhash_decomposed
//             .gen_regex_files(
//                 &Path::new("./test_data/bodyhash_allstr.txt").to_path_buf(),
//                 &[Path::new("./test_data/bodyhash_substr_0.txt").to_path_buf()],
//             )
//             .unwrap();
//         let regex_from_decomposed: DecomposedRegexConfig = serde_json::from_reader(File::open("./test_data/from_defs.json").unwrap()).unwrap();
//         regex_from_decomposed
//             .gen_regex_files(
//                 &Path::new("./test_data/from_allstr.txt").to_path_buf(),
//                 &[Path::new("./test_data/from_substr_0.txt").to_path_buf()],
//             )
//             .unwrap();
//         let regex_to_decomposed: DecomposedRegexConfig = serde_json::from_reader(File::open("./test_data/to_defs.json").unwrap()).unwrap();
//         regex_to_decomposed
//             .gen_regex_files(
//                 &Path::new("./test_data/to_allstr.txt").to_path_buf(),
//                 &[Path::new("./test_data/to_substr_0.txt").to_path_buf()],
//             )
//             .unwrap();
//         let regex_subject_decomposed: DecomposedRegexConfig = serde_json::from_reader(File::open("./test_data/subject_defs.json").unwrap()).unwrap();
//         regex_subject_decomposed
//             .gen_regex_files(
//                 &Path::new("./test_data/subject_allstr.txt").to_path_buf(),
//                 &[
//                     Path::new("./test_data/subject_substr_0.txt").to_path_buf(),
//                     Path::new("./test_data/subject_substr_1.txt").to_path_buf(),
//                     Path::new("./test_data/subject_substr_2.txt").to_path_buf(),
//                 ],
//             )
//             .unwrap();
//         let regex_body_decomposed: DecomposedRegexConfig = serde_json::from_reader(File::open("./test_data/test_ex2_email_body_defs.json").unwrap()).unwrap();
//         regex_body_decomposed
//             .gen_regex_files(
//                 &Path::new("./test_data/test_ex2_email_body_allstr.txt").to_path_buf(),
//                 &[
//                     Path::new("./test_data/test_ex2_email_body_substr_0.txt").to_path_buf(),
//                     Path::new("./test_data/test_ex2_email_body_substr_1.txt").to_path_buf(),
//                     Path::new("./test_data/test_ex2_email_body_substr_2.txt").to_path_buf(),
//                 ],
//             )
//             .unwrap();
//         let email_bytes = {
//             let mut f = File::open("./test_data/test_email2.eml").unwrap();
//             let mut buf = Vec::new();
//             f.read_to_end(&mut buf).unwrap();
//             buf
//         };

//         let logger = slog::Logger::root(slog::Discard, slog::o!());
//         let public_key = resolve_public_key(&logger, &email_bytes).await.unwrap();
//         let public_key = match public_key {
//             cfdkim::DkimPublicKey::Rsa(pk) => pk,
//             _ => panic!("not supportted public key type."),
//         };
//         temp_env::with_var(EMAIL_VERIFY_CONFIG_ENV, Some("./configs/test_ex2_email_verify.config"), move || {
//             let params = DefaultEmailVerifyCircuit::<Fr>::read_config_params();
//             let (canonicalized_header, canonicalized_body, signature_bytes) = canonicalize_signed_email(&email_bytes).unwrap();
//             println!("header len\n {}", canonicalized_header.len());
//             println!("body len\n {}", canonicalized_body.len());
//             // println!("body\n{:?}", canonicalized_body);
//             println!("canonicalized_header:\n{}", String::from_utf8(canonicalized_header.clone()).unwrap());
//             println!("canonicalized_body:\n{}", String::from_utf8(canonicalized_body.clone()).unwrap());
//             let e = RSAPubE::Fix(BigUint::from(DefaultEmailVerifyCircuit::<Fr>::DEFAULT_E));
//             let n_big = BigUint::from_radix_le(&public_key.n().clone().to_radix_le(16), 16).unwrap();
//             let public_key = RSAPublicKey::<Fr>::new(Value::known(BigUint::from(n_big)), e);
//             let signature = RSASignature::<Fr>::new(Value::known(BigUint::from_bytes_be(&signature_bytes)));
//             let circuit = DefaultEmailVerifyCircuit {
//                 header_bytes: canonicalized_header,
//                 body_bytes: canonicalized_body,
//                 public_key,
//                 signature,
//             };

//             let instances = circuit.instances();
//             let prover = MockProver::run(params.degree, &circuit, instances).unwrap();
//             assert_eq!(prover.verify(), Ok(()));
//         });
//     }

//     #[ignore]
//     #[tokio::test]
//     async fn test_existing_email3() {
//         let regex_bodyhash_decomposed: DecomposedRegexConfig = serde_json::from_reader(File::open("./test_data/bodyhash_defs.json").unwrap()).unwrap();
//         regex_bodyhash_decomposed
//             .gen_regex_files(
//                 &Path::new("./test_data/bodyhash_allstr.txt").to_path_buf(),
//                 &[Path::new("./test_data/bodyhash_substr_0.txt").to_path_buf()],
//             )
//             .unwrap();
//         let regex_timestamp_decomposed: DecomposedRegexConfig = serde_json::from_reader(File::open("./test_data/timestamp_defs.json").unwrap()).unwrap();
//         regex_timestamp_decomposed
//             .gen_regex_files(
//                 &Path::new("./test_data/timestamp_allstr.txt").to_path_buf(),
//                 &[Path::new("./test_data/timestamp_substr_0.txt").to_path_buf()],
//             )
//             .unwrap();
//         let regex_body_decomposed: DecomposedRegexConfig = serde_json::from_reader(File::open("./test_data/test_ex3_email_body_defs.json").unwrap()).unwrap();
//         regex_body_decomposed
//             .gen_regex_files(
//                 &Path::new("./test_data/test_ex3_email_body_allstr.txt").to_path_buf(),
//                 &[Path::new("./test_data/test_ex3_email_body_substr_0.txt").to_path_buf()],
//             )
//             .unwrap();
//         let email_bytes = {
//             let mut f = File::open("./test_data/test_email3.eml").unwrap();
//             let mut buf = Vec::new();
//             f.read_to_end(&mut buf).unwrap();
//             buf
//         };

//         let logger = slog::Logger::root(slog::Discard, slog::o!());
//         let public_key = resolve_public_key(&logger, &email_bytes).await.unwrap();
//         let public_key = match public_key {
//             cfdkim::DkimPublicKey::Rsa(pk) => pk,
//             _ => panic!("not supportted public key type."),
//         };
//         temp_env::with_var(EMAIL_VERIFY_CONFIG_ENV, Some("./configs/test_ex3_email_verify.config"), move || {
//             let params = DefaultEmailVerifyCircuit::<Fr>::read_config_params();
//             let (canonicalized_header, canonicalized_body, signature_bytes) = canonicalize_signed_email(&email_bytes).unwrap();
//             println!("header len\n {}", canonicalized_header.len());
//             println!("body len\n {}", canonicalized_body.len());
//             // println!("body\n{:?}", canonicalized_body);
//             println!("canonicalized_header:\n{}", String::from_utf8(canonicalized_header.clone()).unwrap());
//             println!("canonicalized_body:\n{}", String::from_utf8(canonicalized_body.clone()).unwrap());
//             let e = RSAPubE::Fix(BigUint::from(DefaultEmailVerifyCircuit::<Fr>::DEFAULT_E));
//             let n_big = BigUint::from_radix_le(&public_key.n().clone().to_radix_le(16), 16).unwrap();
//             let public_key = RSAPublicKey::<Fr>::new(Value::known(BigUint::from(n_big)), e);
//             let signature = RSASignature::<Fr>::new(Value::known(BigUint::from_bytes_be(&signature_bytes)));
//             let circuit = DefaultEmailVerifyCircuit {
//                 header_bytes: canonicalized_header,
//                 body_bytes: canonicalized_body,
//                 public_key,
//                 signature,
//             };

//             let instances = circuit.instances();
//             let prover = MockProver::run(params.degree, &circuit, instances).unwrap();
//             assert_eq!(prover.verify(), Ok(()));
//         });
//     }

//     #[tokio::test]
//     async fn test_existing_email_invalid1() {
//         let regex_bodyhash_decomposed: DecomposedRegexConfig = serde_json::from_reader(File::open("./test_data/bodyhash_defs.json").unwrap()).unwrap();
//         regex_bodyhash_decomposed
//             .gen_regex_files(
//                 &Path::new("./test_data/bodyhash_allstr.txt").to_path_buf(),
//                 &[Path::new("./test_data/bodyhash_substr_0.txt").to_path_buf()],
//             )
//             .unwrap();
//         let regex_from_decomposed: DecomposedRegexConfig = serde_json::from_reader(File::open("./test_data/from_defs.json").unwrap()).unwrap();
//         regex_from_decomposed
//             .gen_regex_files(
//                 &Path::new("./test_data/from_allstr.txt").to_path_buf(),
//                 &[Path::new("./test_data/from_substr_0.txt").to_path_buf()],
//             )
//             .unwrap();
//         let regex_to_decomposed: DecomposedRegexConfig = serde_json::from_reader(File::open("./test_data/to_defs.json").unwrap()).unwrap();
//         regex_to_decomposed
//             .gen_regex_files(
//                 &Path::new("./test_data/to_allstr.txt").to_path_buf(),
//                 &[Path::new("./test_data/to_substr_0.txt").to_path_buf()],
//             )
//             .unwrap();
//         let regex_subject_decomposed: DecomposedRegexConfig = serde_json::from_reader(File::open("./test_data/subject_defs.json").unwrap()).unwrap();
//         regex_subject_decomposed
//             .gen_regex_files(
//                 &Path::new("./test_data/subject_allstr.txt").to_path_buf(),
//                 &[
//                     Path::new("./test_data/subject_substr_0.txt").to_path_buf(),
//                     Path::new("./test_data/subject_substr_1.txt").to_path_buf(),
//                     Path::new("./test_data/subject_substr_2.txt").to_path_buf(),
//                 ],
//             )
//             .unwrap();
//         let regex_body_decomposed: DecomposedRegexConfig = serde_json::from_reader(File::open("./test_data/test_ex1_email_body_defs.json").unwrap()).unwrap();
//         regex_body_decomposed
//             .gen_regex_files(
//                 &Path::new("./test_data/test_ex1_email_body_allstr.txt").to_path_buf(),
//                 &[
//                     Path::new("./test_data/test_ex1_email_body_substr_0.txt").to_path_buf(),
//                     Path::new("./test_data/test_ex1_email_body_substr_1.txt").to_path_buf(),
//                     Path::new("./test_data/test_ex1_email_body_substr_2.txt").to_path_buf(),
//                 ],
//             )
//             .unwrap();
//         let email_bytes = {
//             let mut f = File::open("./test_data/test_email1.eml").unwrap();
//             let mut buf = Vec::new();
//             f.read_to_end(&mut buf).unwrap();
//             buf
//         };

//         let logger = slog::Logger::root(slog::Discard, slog::o!());
//         let public_key = resolve_public_key(&logger, &email_bytes).await.unwrap();
//         let public_key = match public_key {
//             cfdkim::DkimPublicKey::Rsa(pk) => pk,
//             _ => panic!("not supportted public key type."),
//         };
//         temp_env::with_var(EMAIL_VERIFY_CONFIG_ENV, Some("./configs/test_ex1_email_verify.config"), move || {
//             let params = DefaultEmailVerifyCircuit::<Fr>::read_config_params();
//             let (canonicalized_header, canonicalized_body, mut signature_bytes) = canonicalize_signed_email(&email_bytes).unwrap();
//             println!("header len\n {}", canonicalized_header.len());
//             println!("body len\n {}", canonicalized_body.len());
//             println!("canonicalized_header:\n{}", String::from_utf8(canonicalized_header.clone()).unwrap());
//             println!("canonicalized_body:\n{}", String::from_utf8(canonicalized_body.clone()).unwrap());
//             let e = RSAPubE::Fix(BigUint::from(DefaultEmailVerifyCircuit::<Fr>::DEFAULT_E));
//             let n_big = BigUint::from_radix_le(&public_key.n().clone().to_radix_le(16), 16).unwrap();
//             let public_key = RSAPublicKey::<Fr>::new(Value::known(BigUint::from(n_big)), e);
//             signature_bytes[0] = 0;
//             let signature = RSASignature::<Fr>::new(Value::known(BigUint::from_bytes_be(&signature_bytes)));
//             let circuit = DefaultEmailVerifyCircuit {
//                 header_bytes: canonicalized_header,
//                 body_bytes: canonicalized_body,
//                 public_key,
//                 signature,
//             };

//             let instances = circuit.instances();
//             let prover = MockProver::run(params.degree, &circuit, instances).unwrap();
//             assert!(prover.verify().is_err());
//         });
//     }

//     #[tokio::test]
//     async fn test_existing_email_invalid2() {
//         let regex_bodyhash_decomposed: DecomposedRegexConfig = serde_json::from_reader(File::open("./test_data/bodyhash_defs.json").unwrap()).unwrap();
//         regex_bodyhash_decomposed
//             .gen_regex_files(
//                 &Path::new("./test_data/bodyhash_allstr.txt").to_path_buf(),
//                 &[Path::new("./test_data/bodyhash_substr_0.txt").to_path_buf()],
//             )
//             .unwrap();
//         let regex_from_decomposed: DecomposedRegexConfig = serde_json::from_reader(File::open("./test_data/from_defs.json").unwrap()).unwrap();
//         regex_from_decomposed
//             .gen_regex_files(
//                 &Path::new("./test_data/from_allstr.txt").to_path_buf(),
//                 &[Path::new("./test_data/from_substr_0.txt").to_path_buf()],
//             )
//             .unwrap();
//         let regex_to_decomposed: DecomposedRegexConfig = serde_json::from_reader(File::open("./test_data/to_defs.json").unwrap()).unwrap();
//         regex_to_decomposed
//             .gen_regex_files(
//                 &Path::new("./test_data/to_allstr.txt").to_path_buf(),
//                 &[Path::new("./test_data/to_substr_0.txt").to_path_buf()],
//             )
//             .unwrap();
//         let regex_subject_decomposed: DecomposedRegexConfig = serde_json::from_reader(File::open("./test_data/subject_defs.json").unwrap()).unwrap();
//         regex_subject_decomposed
//             .gen_regex_files(
//                 &Path::new("./test_data/subject_allstr.txt").to_path_buf(),
//                 &[
//                     Path::new("./test_data/subject_substr_0.txt").to_path_buf(),
//                     Path::new("./test_data/subject_substr_1.txt").to_path_buf(),
//                     Path::new("./test_data/subject_substr_2.txt").to_path_buf(),
//                 ],
//             )
//             .unwrap();
//         let regex_body_decomposed: DecomposedRegexConfig = serde_json::from_reader(File::open("./test_data/test_ex1_email_body_defs.json").unwrap()).unwrap();
//         regex_body_decomposed
//             .gen_regex_files(
//                 &Path::new("./test_data/test_ex1_email_body_allstr.txt").to_path_buf(),
//                 &[
//                     Path::new("./test_data/test_ex1_email_body_substr_0.txt").to_path_buf(),
//                     Path::new("./test_data/test_ex1_email_body_substr_1.txt").to_path_buf(),
//                     Path::new("./test_data/test_ex1_email_body_substr_2.txt").to_path_buf(),
//                 ],
//             )
//             .unwrap();
//         let email_bytes = {
//             let mut f = File::open("./test_data/invalid_test_email1.eml").unwrap();
//             let mut buf = Vec::new();
//             f.read_to_end(&mut buf).unwrap();
//             buf
//         };

//         let logger = slog::Logger::root(slog::Discard, slog::o!());
//         let public_key = resolve_public_key(&logger, &email_bytes).await.unwrap();
//         let public_key = match public_key {
//             cfdkim::DkimPublicKey::Rsa(pk) => pk,
//             _ => panic!("not supportted public key type."),
//         };
//         temp_env::with_var(EMAIL_VERIFY_CONFIG_ENV, Some("./configs/test_ex1_email_verify.config"), move || {
//             let params = DefaultEmailVerifyCircuit::<Fr>::read_config_params();
//             let (canonicalized_header, canonicalized_body, signature_bytes) = canonicalize_signed_email(&email_bytes).unwrap();
//             println!("header len\n {}", canonicalized_header.len());
//             println!("body len\n {}", canonicalized_body.len());
//             println!("canonicalized_header:\n{}", String::from_utf8(canonicalized_header.clone()).unwrap());
//             println!("canonicalized_body:\n{}", String::from_utf8(canonicalized_body.clone()).unwrap());
//             let e = RSAPubE::Fix(BigUint::from(DefaultEmailVerifyCircuit::<Fr>::DEFAULT_E));
//             let n_big = BigUint::from_radix_le(&public_key.n().clone().to_radix_le(16), 16).unwrap();
//             let public_key = RSAPublicKey::<Fr>::new(Value::known(BigUint::from(n_big)), e);
//             let signature = RSASignature::<Fr>::new(Value::known(BigUint::from_bytes_be(&signature_bytes)));
//             let circuit = DefaultEmailVerifyCircuit {
//                 header_bytes: canonicalized_header,
//                 body_bytes: canonicalized_body,
//                 public_key,
//                 signature,
//             };

//             let instances = circuit.instances();
//             let prover = MockProver::run(params.degree, &circuit, instances).unwrap();
//             assert!(prover.verify().is_err());
//         });
//     }
// }

#[cfg(test)]
mod test {
    use crate::config_params::EMAIL_VERIFY_CONFIG_ENV;

    use super::*;
    use cfdkim::{canonicalize_signed_email, resolve_public_key, SignerBuilder};
    use halo2_base::halo2_proofs::{
        circuit::Value,
        dev::{CircuitCost, FailureLocation, MockProver, VerifyFailure},
        halo2curves::bn256::{Fr, G1},
    };
    use halo2_regex::vrm::DecomposedRegexConfig;
    use halo2_rsa::RSAPubE;
    use mailparse::parse_mail;
    use num_bigint::BigUint;
    use rand::thread_rng;
    use rsa::{PublicKeyParts, RsaPrivateKey};
    use snark_verifier_sdk::CircuitExt;
    use std::{fs::File, io::Read, path::Path};
    use temp_env;

    #[test]
    fn test_generated_email1() {
        temp_env::with_var(EMAIL_VERIFY_CONFIG_ENV, Some("./configs/test1_email_verify.config"), || {
            let regex_bodyhash_decomposed: DecomposedRegexConfig = serde_json::from_reader(File::open("./test_data/bodyhash_defs.json").unwrap()).unwrap();
            regex_bodyhash_decomposed
                .gen_regex_files(
                    &Path::new("./test_data/bodyhash_allstr.txt").to_path_buf(),
                    &[Path::new("./test_data/bodyhash_substr_0.txt").to_path_buf()],
                )
                .unwrap();
            let regex_from_decomposed: DecomposedRegexConfig = serde_json::from_reader(File::open("./test_data/from_defs.json").unwrap()).unwrap();
            regex_from_decomposed
                .gen_regex_files(
                    &Path::new("./test_data/from_allstr.txt").to_path_buf(),
                    &[Path::new("./test_data/from_substr_0.txt").to_path_buf()],
                )
                .unwrap();
            let regex_body_decomposed: DecomposedRegexConfig = serde_json::from_reader(File::open("./test_data/test1_email_body_defs.json").unwrap()).unwrap();
            regex_body_decomposed
                .gen_regex_files(
                    &Path::new("./test_data/test1_email_body_allstr.txt").to_path_buf(),
                    &[Path::new("./test_data/test1_email_body_substr_0.txt").to_path_buf()],
                )
                .unwrap();
            let config_params = default_config_params();
            let sign_verify_config = config_params.sign_verify_config.as_ref().expect("sign_verify_config is required");
            let mut rng = thread_rng();
            let _private_key = RsaPrivateKey::new(&mut rng, sign_verify_config.public_key_bits).expect("failed to generate a key");
            let public_key = rsa::RsaPublicKey::from(&_private_key);
            let private_key = cfdkim::DkimPrivateKey::Rsa(_private_key);
            let message = concat!("From: alice@zkemail.com\r\n", "\r\n", "email was meant for @zkemailverify.",).as_bytes();
            let email = parse_mail(message).unwrap();
            let logger = slog::Logger::root(slog::Discard, slog::o!());
            let signer = SignerBuilder::new()
                .with_signed_headers(&["From"])
                .unwrap()
                .with_private_key(private_key)
                .with_selector("default")
                .with_signing_domain("zkemail.com")
                .with_logger(&logger)
                .with_header_canonicalization(cfdkim::canonicalization::Type::Relaxed)
                .with_body_canonicalization(cfdkim::canonicalization::Type::Relaxed)
                .build()
                .unwrap();
            let signature = signer.sign(&email).unwrap();
            let email_bytes = vec![signature.as_bytes(), b"\r\n", message].concat();
            println!("email: {}", String::from_utf8(email_bytes.clone()).unwrap());
<<<<<<< HEAD
            // let (canonicalized_header, canonicalized_body, signature_bytes) = canonicalize_signed_email(&email_bytes).unwrap();

            // println!("canonicalized_header:\n{}", String::from_utf8(canonicalized_header.clone()).unwrap());
            // println!("canonicalized_body:\n{}", String::from_utf8(canonicalized_body.clone()).unwrap());

            // let e = RSAPubE::Fix(BigUint::from(DefaultEmailVerifyCircuit::<Fr>::DEFAULT_E));
            let public_key_n = BigUint::from_bytes_be(&public_key.n().to_bytes_be());
            let tag = Fr::zero();
            let circuits = EmailVerifyCircuits::new(&email_bytes, public_key_n, tag);
            assert!(circuits.check_constraints().unwrap());
=======
            let public_key_n = BigUint::from_bytes_be(&public_key.n().clone().to_bytes_be());
            let circuit = DefaultEmailVerifyCircuit::<Fr>::new(email_bytes, public_key_n);
            let instances = circuit.instances();
            let prover = MockProver::run(params.degree, &circuit, instances).unwrap();
            assert_eq!(prover.verify(), Ok(()));
>>>>>>> fc546943
        });
    }

    #[test]
    fn test_generated_email2() {
        temp_env::with_var(EMAIL_VERIFY_CONFIG_ENV, Some("./configs/test2_email_verify.config"), || {
            let regex_bodyhash_decomposed: DecomposedRegexConfig = serde_json::from_reader(File::open("./test_data/bodyhash_defs.json").unwrap()).unwrap();
            regex_bodyhash_decomposed
                .gen_regex_files(
                    &Path::new("./test_data/bodyhash_allstr.txt").to_path_buf(),
                    &[Path::new("./test_data/bodyhash_substr_0.txt").to_path_buf()],
                )
                .unwrap();
            let regex_from_decomposed: DecomposedRegexConfig = serde_json::from_reader(File::open("./test_data/from_defs.json").unwrap()).unwrap();
            regex_from_decomposed
                .gen_regex_files(
                    &Path::new("./test_data/from_allstr.txt").to_path_buf(),
                    &[Path::new("./test_data/from_substr_0.txt").to_path_buf()],
                )
                .unwrap();
            let regex_to_decomposed: DecomposedRegexConfig = serde_json::from_reader(File::open("./test_data/to_defs.json").unwrap()).unwrap();
            regex_to_decomposed
                .gen_regex_files(
                    &Path::new("./test_data/to_allstr.txt").to_path_buf(),
                    &[Path::new("./test_data/to_substr_0.txt").to_path_buf()],
                )
                .unwrap();
            let regex_body_decomposed: DecomposedRegexConfig = serde_json::from_reader(File::open("./test_data/test2_email_body_defs.json").unwrap()).unwrap();
            regex_body_decomposed
                .gen_regex_files(
                    &Path::new("./test_data/test2_email_body_allstr.txt").to_path_buf(),
                    &[
                        Path::new("./test_data/test2_email_body_substr_0.txt").to_path_buf(),
                        Path::new("./test_data/test2_email_body_substr_1.txt").to_path_buf(),
                    ],
                )
                .unwrap();
            let config_params = default_config_params();
            let sign_verify_config = config_params.sign_verify_config.as_ref().expect("sign_verify_config is required");
            let mut rng = thread_rng();
            let _private_key = RsaPrivateKey::new(&mut rng, sign_verify_config.public_key_bits).expect("failed to generate a key");
            let public_key = rsa::RsaPublicKey::from(&_private_key);
            let private_key = cfdkim::DkimPrivateKey::Rsa(_private_key);
            let message = concat!(
                "From: alice@zkemail.com\r\n",
                "To: bob@example.com\r\n",
                "\r\n",
                "email was meant for @zkemailverify and halo.",
            )
            .as_bytes();
            let email = parse_mail(message).unwrap();
            let logger = slog::Logger::root(slog::Discard, slog::o!());
            let signer = SignerBuilder::new()
                .with_signed_headers(&["To", "From"])
                .unwrap()
                .with_private_key(private_key)
                .with_selector("default")
                .with_signing_domain("zkemail.com")
                .with_logger(&logger)
                .with_header_canonicalization(cfdkim::canonicalization::Type::Relaxed)
                .with_body_canonicalization(cfdkim::canonicalization::Type::Relaxed)
                .build()
                .unwrap();
            let signature = signer.sign(&email).unwrap();
            println!("signature {}", signature);
            let email_bytes = vec![signature.as_bytes(), b"\r\n", message].concat();
<<<<<<< HEAD
            let public_key_n = BigUint::from_bytes_be(&public_key.n().to_bytes_be());
            let tag = Fr::zero();
            let circuits = EmailVerifyCircuits::new(&email_bytes, public_key_n, tag);
            assert!(circuits.check_constraints().unwrap());
=======
            let public_key_n = BigUint::from_bytes_be(&public_key.n().clone().to_bytes_be());
            let circuit = DefaultEmailVerifyCircuit::<Fr>::new(email_bytes, public_key_n);

            let instances = circuit.instances();
            let prover = MockProver::run(params.degree, &circuit, instances).unwrap();
            assert_eq!(prover.verify(), Ok(()));
>>>>>>> fc546943
        });
    }

    #[tokio::test]
    async fn test_existing_email1() {
        let regex_bodyhash_decomposed: DecomposedRegexConfig = serde_json::from_reader(File::open("./test_data/bodyhash_defs.json").unwrap()).unwrap();
        regex_bodyhash_decomposed
            .gen_regex_files(
                &Path::new("./test_data/bodyhash_allstr.txt").to_path_buf(),
                &[Path::new("./test_data/bodyhash_substr_0.txt").to_path_buf()],
            )
            .unwrap();
        let regex_from_decomposed: DecomposedRegexConfig = serde_json::from_reader(File::open("./test_data/from_defs.json").unwrap()).unwrap();
        regex_from_decomposed
            .gen_regex_files(
                &Path::new("./test_data/from_allstr.txt").to_path_buf(),
                &[Path::new("./test_data/from_substr_0.txt").to_path_buf()],
            )
            .unwrap();
        let regex_to_decomposed: DecomposedRegexConfig = serde_json::from_reader(File::open("./test_data/to_defs.json").unwrap()).unwrap();
        regex_to_decomposed
            .gen_regex_files(
                &Path::new("./test_data/to_allstr.txt").to_path_buf(),
                &[Path::new("./test_data/to_substr_0.txt").to_path_buf()],
            )
            .unwrap();
        let regex_subject_decomposed: DecomposedRegexConfig = serde_json::from_reader(File::open("./test_data/subject_defs.json").unwrap()).unwrap();
        regex_subject_decomposed
            .gen_regex_files(
                &Path::new("./test_data/subject_allstr.txt").to_path_buf(),
                &[
                    Path::new("./test_data/subject_substr_0.txt").to_path_buf(),
                    Path::new("./test_data/subject_substr_1.txt").to_path_buf(),
                    Path::new("./test_data/subject_substr_2.txt").to_path_buf(),
                ],
            )
            .unwrap();
        let regex_body_decomposed: DecomposedRegexConfig = serde_json::from_reader(File::open("./test_data/test_ex1_email_body_defs.json").unwrap()).unwrap();
        regex_body_decomposed
            .gen_regex_files(
                &Path::new("./test_data/test_ex1_email_body_allstr.txt").to_path_buf(),
                &[
                    Path::new("./test_data/test_ex1_email_body_substr_0.txt").to_path_buf(),
                    Path::new("./test_data/test_ex1_email_body_substr_1.txt").to_path_buf(),
                    Path::new("./test_data/test_ex1_email_body_substr_2.txt").to_path_buf(),
                ],
            )
            .unwrap();
        let email_bytes = {
            let mut f = File::open("./test_data/test_email1.eml").unwrap();
            let mut buf = Vec::new();
            f.read_to_end(&mut buf).unwrap();
            buf
        };

        let logger = slog::Logger::root(slog::Discard, slog::o!());
        let public_key = resolve_public_key(&logger, &email_bytes).await.unwrap();
        let public_key = match public_key {
            cfdkim::DkimPublicKey::Rsa(pk) => pk,
            _ => panic!("not supportted public key type."),
        };
        temp_env::with_var(EMAIL_VERIFY_CONFIG_ENV, Some("./configs/test_ex1_email_verify.config"), move || {
<<<<<<< HEAD
            let public_key_n = BigUint::from_bytes_be(&public_key.n().to_bytes_be());
            let tag = Fr::zero();
            let circuits = EmailVerifyCircuits::new(&email_bytes, public_key_n, tag);
            assert!(circuits.check_constraints().unwrap());
=======
            let params = DefaultEmailVerifyCircuit::<Fr>::read_config_params();
            // let (canonicalized_header, canonicalized_body, signature_bytes) = canonicalize_signed_email(&email_bytes).unwrap();
            // println!("header len\n {}", canonicalized_header.len());
            // println!("body len\n {}", canonicalized_body.len());
            // println!("canonicalized_header:\n{}", String::from_utf8(canonicalized_header.clone()).unwrap());
            // println!("canonicalized_body:\n{}", String::from_utf8(canonicalized_body.clone()).unwrap());
            let public_key_n = BigUint::from_bytes_be(&public_key.n().clone().to_bytes_be());
            let circuit = DefaultEmailVerifyCircuit::<Fr>::new(email_bytes.clone(), public_key_n);

            let instances = circuit.instances();
            let prover = MockProver::run(params.degree, &circuit, instances).unwrap();
            assert_eq!(prover.verify(), Ok(()));
>>>>>>> fc546943
        });
    }

    #[tokio::test]
    async fn test_existing_email2() {
        let regex_bodyhash_decomposed: DecomposedRegexConfig = serde_json::from_reader(File::open("./test_data/bodyhash_defs.json").unwrap()).unwrap();
        regex_bodyhash_decomposed
            .gen_regex_files(
                &Path::new("./test_data/bodyhash_allstr.txt").to_path_buf(),
                &[Path::new("./test_data/bodyhash_substr_0.txt").to_path_buf()],
            )
            .unwrap();
        let regex_from_decomposed: DecomposedRegexConfig = serde_json::from_reader(File::open("./test_data/from_defs.json").unwrap()).unwrap();
        regex_from_decomposed
            .gen_regex_files(
                &Path::new("./test_data/from_allstr.txt").to_path_buf(),
                &[Path::new("./test_data/from_substr_0.txt").to_path_buf()],
            )
            .unwrap();
        let regex_to_decomposed: DecomposedRegexConfig = serde_json::from_reader(File::open("./test_data/to_defs.json").unwrap()).unwrap();
        regex_to_decomposed
            .gen_regex_files(
                &Path::new("./test_data/to_allstr.txt").to_path_buf(),
                &[Path::new("./test_data/to_substr_0.txt").to_path_buf()],
            )
            .unwrap();
        let regex_subject_decomposed: DecomposedRegexConfig = serde_json::from_reader(File::open("./test_data/subject_defs.json").unwrap()).unwrap();
        regex_subject_decomposed
            .gen_regex_files(
                &Path::new("./test_data/subject_allstr.txt").to_path_buf(),
                &[
                    Path::new("./test_data/subject_substr_0.txt").to_path_buf(),
                    Path::new("./test_data/subject_substr_1.txt").to_path_buf(),
                    Path::new("./test_data/subject_substr_2.txt").to_path_buf(),
                ],
            )
            .unwrap();
        let regex_body_decomposed: DecomposedRegexConfig = serde_json::from_reader(File::open("./test_data/test_ex2_email_body_defs.json").unwrap()).unwrap();
        regex_body_decomposed
            .gen_regex_files(
                &Path::new("./test_data/test_ex2_email_body_allstr.txt").to_path_buf(),
                &[
                    Path::new("./test_data/test_ex2_email_body_substr_0.txt").to_path_buf(),
                    Path::new("./test_data/test_ex2_email_body_substr_1.txt").to_path_buf(),
                    Path::new("./test_data/test_ex2_email_body_substr_2.txt").to_path_buf(),
                ],
            )
            .unwrap();
        let email_bytes = {
            let mut f = File::open("./test_data/test_email2.eml").unwrap();
            let mut buf = Vec::new();
            f.read_to_end(&mut buf).unwrap();
            buf
        };

        let logger = slog::Logger::root(slog::Discard, slog::o!());
        let public_key = resolve_public_key(&logger, &email_bytes).await.unwrap();
        let public_key = match public_key {
            cfdkim::DkimPublicKey::Rsa(pk) => pk,
            _ => panic!("not supportted public key type."),
        };
        temp_env::with_var(EMAIL_VERIFY_CONFIG_ENV, Some("./configs/test_ex2_email_verify.config"), move || {
<<<<<<< HEAD
            let public_key_n = BigUint::from_bytes_be(&public_key.n().to_bytes_be());
            let tag = Fr::zero();
            let circuits = EmailVerifyCircuits::new(&email_bytes, public_key_n, tag);
            assert!(circuits.check_constraints().unwrap());
=======
            let params = DefaultEmailVerifyCircuit::<Fr>::read_config_params();
            // let (canonicalized_header, canonicalized_body, signature_bytes) = canonicalize_signed_email(&email_bytes).unwrap();
            // println!("header len\n {}", canonicalized_header.len());
            // println!("body len\n {}", canonicalized_body.len());
            // println!("body\n{:?}", canonicalized_body);
            // println!("canonicalized_header:\n{}", String::from_utf8(canonicalized_header.clone()).unwrap());
            // println!("canonicalized_body:\n{}", String::from_utf8(canonicalized_body.clone()).unwrap());
            let public_key_n = BigUint::from_bytes_be(&public_key.n().clone().to_bytes_be());
            let circuit = DefaultEmailVerifyCircuit::<Fr>::new(email_bytes.clone(), public_key_n);

            let instances = circuit.instances();
            let prover = MockProver::run(params.degree, &circuit, instances).unwrap();
            assert_eq!(prover.verify(), Ok(()));
>>>>>>> fc546943
        });
    }

    #[ignore]
    #[tokio::test]
    async fn test_existing_email3() {
        let regex_bodyhash_decomposed: DecomposedRegexConfig = serde_json::from_reader(File::open("./test_data/bodyhash_defs.json").unwrap()).unwrap();
        regex_bodyhash_decomposed
            .gen_regex_files(
                &Path::new("./test_data/bodyhash_allstr.txt").to_path_buf(),
                &[Path::new("./test_data/bodyhash_substr_0.txt").to_path_buf()],
            )
            .unwrap();
        let regex_timestamp_decomposed: DecomposedRegexConfig = serde_json::from_reader(File::open("./test_data/timestamp_defs.json").unwrap()).unwrap();
        regex_timestamp_decomposed
            .gen_regex_files(
                &Path::new("./test_data/timestamp_allstr.txt").to_path_buf(),
                &[Path::new("./test_data/timestamp_substr_0.txt").to_path_buf()],
            )
            .unwrap();
        let regex_body_decomposed: DecomposedRegexConfig = serde_json::from_reader(File::open("./test_data/test_ex3_email_body_defs.json").unwrap()).unwrap();
        regex_body_decomposed
            .gen_regex_files(
                &Path::new("./test_data/test_ex3_email_body_allstr.txt").to_path_buf(),
                &[Path::new("./test_data/test_ex3_email_body_substr_0.txt").to_path_buf()],
            )
            .unwrap();
        let email_bytes = {
            let mut f = File::open("./test_data/test_email3.eml").unwrap();
            let mut buf = Vec::new();
            f.read_to_end(&mut buf).unwrap();
            buf
        };

        let logger = slog::Logger::root(slog::Discard, slog::o!());
        let public_key = resolve_public_key(&logger, &email_bytes).await.unwrap();
        let public_key = match public_key {
            cfdkim::DkimPublicKey::Rsa(pk) => pk,
            _ => panic!("not supportted public key type."),
        };
        temp_env::with_var(EMAIL_VERIFY_CONFIG_ENV, Some("./configs/test_ex3_email_verify.config"), move || {
<<<<<<< HEAD
            let public_key_n = BigUint::from_bytes_be(&public_key.n().to_bytes_be());
            let tag = Fr::zero();
            let circuits = EmailVerifyCircuits::new(&email_bytes, public_key_n, tag);
            assert!(circuits.check_constraints().unwrap());
=======
            let params = DefaultEmailVerifyCircuit::<Fr>::read_config_params();
            // let (canonicalized_header, canonicalized_body, signature_bytes) = canonicalize_signed_email(&email_bytes).unwrap();
            // println!("header len\n {}", canonicalized_header.len());
            // println!("body len\n {}", canonicalized_body.len());
            // println!("body\n{:?}", canonicalized_body);
            // println!("canonicalized_header:\n{}", String::from_utf8(canonicalized_header.clone()).unwrap());
            // println!("canonicalized_body:\n{}", String::from_utf8(canonicalized_body.clone()).unwrap());
            let public_key_n = BigUint::from_bytes_be(&public_key.n().clone().to_bytes_be());
            let circuit = DefaultEmailVerifyCircuit::<Fr>::new(email_bytes.clone(), public_key_n);

            let instances = circuit.instances();
            let prover = MockProver::run(params.degree, &circuit, instances).unwrap();
            assert_eq!(prover.verify(), Ok(()));
>>>>>>> fc546943
        });
    }

    #[tokio::test]
    async fn test_existing_email_invalid1() {
        let regex_bodyhash_decomposed: DecomposedRegexConfig = serde_json::from_reader(File::open("./test_data/bodyhash_defs.json").unwrap()).unwrap();
        regex_bodyhash_decomposed
            .gen_regex_files(
                &Path::new("./test_data/bodyhash_allstr.txt").to_path_buf(),
                &[Path::new("./test_data/bodyhash_substr_0.txt").to_path_buf()],
            )
            .unwrap();
        let regex_from_decomposed: DecomposedRegexConfig = serde_json::from_reader(File::open("./test_data/from_defs.json").unwrap()).unwrap();
        regex_from_decomposed
            .gen_regex_files(
                &Path::new("./test_data/from_allstr.txt").to_path_buf(),
                &[Path::new("./test_data/from_substr_0.txt").to_path_buf()],
            )
            .unwrap();
        let regex_to_decomposed: DecomposedRegexConfig = serde_json::from_reader(File::open("./test_data/to_defs.json").unwrap()).unwrap();
        regex_to_decomposed
            .gen_regex_files(
                &Path::new("./test_data/to_allstr.txt").to_path_buf(),
                &[Path::new("./test_data/to_substr_0.txt").to_path_buf()],
            )
            .unwrap();
        let regex_subject_decomposed: DecomposedRegexConfig = serde_json::from_reader(File::open("./test_data/subject_defs.json").unwrap()).unwrap();
        regex_subject_decomposed
            .gen_regex_files(
                &Path::new("./test_data/subject_allstr.txt").to_path_buf(),
                &[
                    Path::new("./test_data/subject_substr_0.txt").to_path_buf(),
                    Path::new("./test_data/subject_substr_1.txt").to_path_buf(),
                    Path::new("./test_data/subject_substr_2.txt").to_path_buf(),
                ],
            )
            .unwrap();
        let regex_body_decomposed: DecomposedRegexConfig = serde_json::from_reader(File::open("./test_data/test_ex1_email_body_defs.json").unwrap()).unwrap();
        regex_body_decomposed
            .gen_regex_files(
                &Path::new("./test_data/test_ex1_email_body_allstr.txt").to_path_buf(),
                &[
                    Path::new("./test_data/test_ex1_email_body_substr_0.txt").to_path_buf(),
                    Path::new("./test_data/test_ex1_email_body_substr_1.txt").to_path_buf(),
                    Path::new("./test_data/test_ex1_email_body_substr_2.txt").to_path_buf(),
                ],
            )
            .unwrap();
        let email_bytes = {
            let mut f = File::open("./test_data/test_email1.eml").unwrap();
            let mut buf = Vec::new();
            f.read_to_end(&mut buf).unwrap();
            buf
        };

        let logger = slog::Logger::root(slog::Discard, slog::o!());
        let public_key = resolve_public_key(&logger, &email_bytes).await.unwrap();
        let public_key = match public_key {
            cfdkim::DkimPublicKey::Rsa(pk) => pk,
            _ => panic!("not supportted public key type."),
        };
        temp_env::with_var(EMAIL_VERIFY_CONFIG_ENV, Some("./configs/test_ex1_email_verify.config"), move || {
<<<<<<< HEAD
            let mut public_key_n_bytes = public_key.n().to_bytes_be();
            for idx in 0..256 {
                public_key_n_bytes[idx] = 255;
            }
            let public_key_n = BigUint::from_bytes_be(&public_key_n_bytes);
            let tag = Fr::zero();
            let circuits = EmailVerifyCircuits::new(&email_bytes, public_key_n, tag);
            assert_eq!(circuits.check_constraints().unwrap(), false);
=======
            let params = DefaultEmailVerifyCircuit::<Fr>::read_config_params();
            // let (canonicalized_header, canonicalized_body, mut signature_bytes) = canonicalize_signed_email(&email_bytes).unwrap();
            // println!("header len\n {}", canonicalized_header.len());
            // println!("body len\n {}", canonicalized_body.len());
            // println!("canonicalized_header:\n{}", String::from_utf8(canonicalized_header.clone()).unwrap());
            // println!("canonicalized_body:\n{}", String::from_utf8(canonicalized_body.clone()).unwrap());
            let mut public_key_n_bytes = public_key.n().clone().to_bytes_be();
            for i in 0..256 {
                public_key_n_bytes[i] = 255;
            }
            let public_key_n = BigUint::from_bytes_be(&public_key_n_bytes);
            let circuit = DefaultEmailVerifyCircuit::<Fr>::new(email_bytes.clone(), public_key_n);

            let instances = circuit.instances();
            let prover = MockProver::run(params.degree, &circuit, instances).unwrap();
            assert!(prover.verify().is_err());
>>>>>>> fc546943
        });
    }

    #[tokio::test]
    async fn test_existing_email_invalid2() {
        let regex_bodyhash_decomposed: DecomposedRegexConfig = serde_json::from_reader(File::open("./test_data/bodyhash_defs.json").unwrap()).unwrap();
        regex_bodyhash_decomposed
            .gen_regex_files(
                &Path::new("./test_data/bodyhash_allstr.txt").to_path_buf(),
                &[Path::new("./test_data/bodyhash_substr_0.txt").to_path_buf()],
            )
            .unwrap();
        let regex_from_decomposed: DecomposedRegexConfig = serde_json::from_reader(File::open("./test_data/from_defs.json").unwrap()).unwrap();
        regex_from_decomposed
            .gen_regex_files(
                &Path::new("./test_data/from_allstr.txt").to_path_buf(),
                &[Path::new("./test_data/from_substr_0.txt").to_path_buf()],
            )
            .unwrap();
        let regex_to_decomposed: DecomposedRegexConfig = serde_json::from_reader(File::open("./test_data/to_defs.json").unwrap()).unwrap();
        regex_to_decomposed
            .gen_regex_files(
                &Path::new("./test_data/to_allstr.txt").to_path_buf(),
                &[Path::new("./test_data/to_substr_0.txt").to_path_buf()],
            )
            .unwrap();
        let regex_subject_decomposed: DecomposedRegexConfig = serde_json::from_reader(File::open("./test_data/subject_defs.json").unwrap()).unwrap();
        regex_subject_decomposed
            .gen_regex_files(
                &Path::new("./test_data/subject_allstr.txt").to_path_buf(),
                &[
                    Path::new("./test_data/subject_substr_0.txt").to_path_buf(),
                    Path::new("./test_data/subject_substr_1.txt").to_path_buf(),
                    Path::new("./test_data/subject_substr_2.txt").to_path_buf(),
                ],
            )
            .unwrap();
        let regex_body_decomposed: DecomposedRegexConfig = serde_json::from_reader(File::open("./test_data/test_ex1_email_body_defs.json").unwrap()).unwrap();
        regex_body_decomposed
            .gen_regex_files(
                &Path::new("./test_data/test_ex1_email_body_allstr.txt").to_path_buf(),
                &[
                    Path::new("./test_data/test_ex1_email_body_substr_0.txt").to_path_buf(),
                    Path::new("./test_data/test_ex1_email_body_substr_1.txt").to_path_buf(),
                    Path::new("./test_data/test_ex1_email_body_substr_2.txt").to_path_buf(),
                ],
            )
            .unwrap();
        let email_bytes = {
            let mut f = File::open("./test_data/invalid_test_email1.eml").unwrap();
            let mut buf = Vec::new();
            f.read_to_end(&mut buf).unwrap();
            buf
        };

        let logger = slog::Logger::root(slog::Discard, slog::o!());
        let public_key = resolve_public_key(&logger, &email_bytes).await.unwrap();
        let public_key = match public_key {
            cfdkim::DkimPublicKey::Rsa(pk) => pk,
            _ => panic!("not supportted public key type."),
        };
        temp_env::with_var(EMAIL_VERIFY_CONFIG_ENV, Some("./configs/test_ex1_email_verify.config"), move || {
<<<<<<< HEAD
            let public_key_n = BigUint::from_bytes_be(&public_key.n().to_bytes_be());
            let tag = Fr::zero();
            let circuits = EmailVerifyCircuits::new(&email_bytes, public_key_n, tag);
            assert_eq!(circuits.check_constraints().unwrap(), false);
=======
            let params = DefaultEmailVerifyCircuit::<Fr>::read_config_params();
            // let (canonicalized_header, canonicalized_body, signature_bytes) = canonicalize_signed_email(&email_bytes).unwrap();
            // println!("header len\n {}", canonicalized_header.len());
            // println!("body len\n {}", canonicalized_body.len());
            // println!("canonicalized_header:\n{}", String::from_utf8(canonicalized_header.clone()).unwrap());
            // println!("canonicalized_body:\n{}", String::from_utf8(canonicalized_body.clone()).unwrap());
            let public_key_n = BigUint::from_bytes_be(&public_key.n().clone().to_bytes_be());
            let circuit = DefaultEmailVerifyCircuit::<Fr>::new(email_bytes.clone(), public_key_n);

            let instances = circuit.instances();
            let prover = MockProver::run(params.degree, &circuit, instances).unwrap();
            assert!(prover.verify().is_err());
>>>>>>> fc546943
        });
    }
}<|MERGE_RESOLUTION|>--- conflicted
+++ resolved
@@ -19,19 +19,14 @@
 //! The [`RegexSha2Config`], [`RegexSha2Base64Config`], [`SignVerifyConfig`] are used for the email header, email body, and RSA signature, respectively.
 //! If you want to omit some verification in our circuit, you can build your own circuit with these chips.  
 
-<<<<<<< HEAD
 pub mod base64_circuit;
 // #[cfg(not(target_arch = "wasm32"))]
 // mod helpers;
 pub mod chars_shift;
 pub mod config_params;
+pub mod eth;
 pub mod regex_circuit;
 pub mod sha2_circuit;
-=======
-pub mod eth;
-#[cfg(not(target_arch = "wasm32"))]
-mod helpers;
->>>>>>> fc546943
 /// Regex verification + SHA256 computation.
 // pub mod regex_sha2;
 /// Regex verification + SHA256 computation + base64 encoding.
@@ -57,15 +52,22 @@
 use config_params::default_config_params;
 use config_params::EmailVerifyConfigParams;
 use halo2_base::halo2_proofs::circuit::{SimpleFloorPlanner, Value};
+use halo2_base::halo2_proofs::dev::CircuitCost;
+use halo2_base::halo2_proofs::dev::CircuitGates;
 use halo2_base::halo2_proofs::dev::MockProver;
 use halo2_base::halo2_proofs::halo2curves::bn256::Bn256;
 use halo2_base::halo2_proofs::halo2curves::bn256::Fr;
 use halo2_base::halo2_proofs::halo2curves::bn256::G1Affine;
 use halo2_base::halo2_proofs::halo2curves::bn256::G1;
+use halo2_base::halo2_proofs::plonk::verify_proof;
 use halo2_base::halo2_proofs::plonk::ProvingKey;
 use halo2_base::halo2_proofs::plonk::VerifyingKey;
 use halo2_base::halo2_proofs::plonk::{Circuit, Column, ConstraintSystem, Instance};
+use halo2_base::halo2_proofs::poly::commitment::ParamsProver;
 use halo2_base::halo2_proofs::poly::kzg::commitment::ParamsKZG;
+use halo2_base::halo2_proofs::poly::kzg::multiopen::VerifierSHPLONK;
+use halo2_base::halo2_proofs::poly::kzg::strategy::AccumulatorStrategy;
+use halo2_base::halo2_proofs::poly::VerificationStrategy;
 use halo2_base::halo2_proofs::{circuit::Layouter, plonk::Error};
 use halo2_base::utils::{decompose_fe_to_u64_limbs, value_to_option};
 use halo2_base::QuantumCell;
@@ -92,7 +94,8 @@
 use snark_verifier_sdk::evm::gen_evm_proof_shplonk;
 use snark_verifier_sdk::gen_pk;
 use snark_verifier_sdk::halo2::gen_proof_shplonk;
-use std::marker::PhantomData;
+use snark_verifier_sdk::halo2::PoseidonTranscript;
+use snark_verifier_sdk::NativeLoader;
 // use regex_sha2_base64::RegexSha2Base64Config;
 use base64_circuit::*;
 use halo2_base64::Base64Config;
@@ -107,28 +110,6 @@
 pub const BODYHASH_BYTES: usize = 44;
 
 #[derive(Debug, Clone)]
-pub struct EmailVerifyInstances<F: PrimeField> {
-    header_bytes: F,
-    header_hash: F,
-    public_key_n_hash: F,
-    tag: F,
-    header_masked_substr: F,
-    header_substr_ids: F,
-    header_masked_substr_hash: Option<Vec<F>>,
-    header_substr_ids_hash: Option<Vec<F>>,
-    bodyhash_masked_substr: Option<F>,
-    bodyhash_substr_ids: Option<F>,
-    bodyhash_base64: Option<F>,
-    body_bytes: Option<F>,
-    bodyhash: Option<F>,
-    body_masked_substr: Option<F>,
-    body_substr_ids: Option<F>,
-    body_masked_substr_hash: Option<Vec<F>>,
-    body_substr_ids_hash: Option<Vec<F>>,
-}
-
-#[derive(Debug, Clone)]
-<<<<<<< HEAD
 pub struct EmailVerifyCircuits<F: PrimeField> {
     pub sha2_header: Sha256HeaderCircuit<F>,
     pub sign_verify: SignVerifyCircuit<F>,
@@ -162,93 +143,6 @@
         let sign_verify = SignVerifyCircuit::new(headerhash, public_key_n, signature, tag);
         let header_config = config_params.header_config.as_ref().unwrap();
         let header_regex_defs = header_config
-=======
-pub struct DefaultEmailVerifyCircuit<F: PrimeField> {
-    // /// Email header bytes.
-    // pub header_bytes: Vec<u8>,
-    // /// Email body bytes.
-    // pub body_bytes: Vec<u8>,
-    pub email_bytes: Vec<u8>,
-    /// RSA public key.
-    pub public_key_n: BigUint, // pub public_key: RSAPublicKey<F>,
-    // / RSA digital signature.
-    // pub signature: RSASignature<F>,
-    _f: PhantomData<F>,
-}
-
-impl<F: PrimeField> Circuit<F> for DefaultEmailVerifyCircuit<F> {
-    type Config = DefaultEmailVerifyConfig<F>;
-    type FloorPlanner = SimpleFloorPlanner;
-
-    fn without_witnesses(&self) -> Self {
-        Self {
-            email_bytes: vec![],
-            public_key_n: self.public_key_n.clone(),
-            _f: PhantomData,
-        }
-    }
-
-    fn configure(meta: &mut ConstraintSystem<F>) -> Self::Config {
-        let params = Self::read_config_params();
-        let range_config = RangeConfig::configure(
-            meta,
-            Vertical,
-            &[params.num_flex_advice],
-            &[params.num_range_lookup_advice],
-            params.num_flex_advice,
-            params.range_lookup_bits,
-            0,
-            params.degree as usize,
-        );
-        let header_params = params.header_config.expect("header_config is required");
-        let body_params = params.body_config.expect("body_config is required");
-        let sign_verify_params = params.sign_verify_config.expect("sign_verify_config is required");
-        let sha256_params = params.sha256_config.expect("sha256_config is required");
-        assert_eq!(header_params.allstr_filepathes.len(), header_params.substr_filepathes.len());
-        assert_eq!(body_params.allstr_filepathes.len(), body_params.substr_filepathes.len());
-
-        let sha256_config = Sha256DynamicConfig::configure(
-            meta,
-            vec![
-                body_params.max_variable_byte_size,
-                header_params.max_variable_byte_size,
-                128 + sign_verify_params.public_key_bits / 8 + 2 * (header_params.max_variable_byte_size + body_params.max_variable_byte_size) + 64, // (header hash, base64 body hash, padding, RSA public key, masked chars, substr ids)
-            ],
-            range_config.clone(),
-            sha256_params.num_bits_lookup,
-            sha256_params.num_advice_columns,
-            false,
-        );
-
-        let sign_verify_config = SignVerifyConfig::configure(range_config.clone(), sign_verify_params.public_key_bits);
-
-        // assert_eq!(params.body_regex_filepathes.len(), params.body_substr_filepathes.len());
-        let bodyhash_allstr_def = AllstrRegexDef::read_from_text(&header_params.bodyhash_allstr_filepath);
-        let bodyhash_substr_def = SubstrRegexDef::read_from_text(&header_params.bodyhash_substr_filepath);
-        let bodyhash_defs = RegexDefs {
-            allstr: bodyhash_allstr_def,
-            substrs: vec![bodyhash_substr_def],
-        };
-        let header_regex_defs = header_params
-            .allstr_filepathes
-            .iter()
-            .zip(header_params.substr_filepathes.iter())
-            .map(|(allstr_path, substr_pathes)| {
-                let allstr = AllstrRegexDef::read_from_text(&allstr_path);
-                let substrs = substr_pathes.into_iter().map(|path| SubstrRegexDef::read_from_text(&path)).collect_vec();
-                RegexDefs { allstr, substrs }
-            })
-            .collect_vec();
-        let header_config = RegexSha2Config::configure(
-            meta,
-            header_params.max_variable_byte_size,
-            header_params.skip_prefix_bytes_size.unwrap_or(0),
-            range_config.clone(),
-            vec![vec![bodyhash_defs], header_regex_defs].concat(),
-        );
-
-        let body_regex_defs = body_params
->>>>>>> fc546943
             .allstr_filepathes
             .iter()
             .zip(header_config.substr_filepathes.iter())
@@ -258,7 +152,6 @@
                 RegexDefs { allstr, substrs }
             })
             .collect_vec();
-<<<<<<< HEAD
         let regex_header = RegexHeaderCircuit::new(canonicalized_header.clone(), header_regex_defs, header_config.substr_regexes.clone(), sign_rand);
         let (sha2_header_masked_substrs, sha2_header_substr_ids) = if header_config.expose_substrs.unwrap_or(false) {
             let (expected_masked_chars, expected_substr_ids) =
@@ -294,116 +187,6 @@
                         let allstr = AllstrRegexDef::read_from_text(&allstr_path);
                         let substrs = substr_pathes.into_iter().map(|path| SubstrRegexDef::read_from_text(&path)).collect_vec();
                         RegexDefs { allstr, substrs }
-=======
-        let body_config = RegexSha2Base64Config::configure(
-            meta,
-            body_params.max_variable_byte_size,
-            body_params.skip_prefix_bytes_size.unwrap_or(0),
-            range_config,
-            body_regex_defs,
-        );
-
-        let public_hash = meta.instance_column();
-        meta.enable_equality(public_hash);
-        DefaultEmailVerifyConfig {
-            sha256_config,
-            sign_verify_config,
-            header_config,
-            body_config,
-            public_hash,
-        }
-    }
-
-    fn synthesize(&self, mut config: Self::Config, mut layouter: impl Layouter<F>) -> Result<(), Error> {
-        config.sha256_config.range().load_lookup_table(&mut layouter)?;
-        config.sha256_config.load(&mut layouter)?;
-        config.header_config.load(&mut layouter)?;
-        config.body_config.load(&mut layouter)?;
-        let mut first_pass = SKIP_FIRST_PASS;
-        let mut public_hash_cell = vec![];
-        let params = Self::read_config_params();
-        if let Some(sign_config) = params.sign_verify_config.as_ref() {
-            assert_eq!(self.public_key_n.bits() as usize, sign_config.public_key_bits);
-        }
-        let (header_bytes, body_bytes, signature_bytes) = canonicalize_signed_email(&self.email_bytes).unwrap();
-        println!("canonicalized_header:\n{}", String::from_utf8(header_bytes.clone()).unwrap());
-        println!("canonicalized_body:\n{}", String::from_utf8(body_bytes.clone()).unwrap());
-
-        layouter.assign_region(
-            || "zkemail",
-            |region| {
-                if first_pass {
-                    first_pass = false;
-                    return Ok(());
-                }
-                let ctx = &mut config.sha256_config.new_context(region);
-                let params = Self::read_config_params();
-                let header_params = params.header_config.expect("header_config is required");
-                let body_params = params.body_config.expect("body_config is required");
-
-                // 1. Extract sub strings in the body and compute the base64 encoded hash of the body.
-                let body_result = config.body_config.match_hash_and_base64(ctx, &mut config.sha256_config, &body_bytes)?;
-
-                // 2. Extract sub strings in the header, which includes the body hash, and compute the raw hash of the header.
-                let header_result = config.header_config.match_and_hash(ctx, &mut config.sha256_config, &header_bytes)?;
-
-                // 3. Verify the rsa signature.
-                let e = RSAPubE::Fix(BigUint::from(Self::DEFAULT_E));
-                let public_key = RSAPublicKey::<F>::new(Value::known(self.public_key_n.clone()), e);
-                let signature = RSASignature::<F>::new(Value::known(BigUint::from_bytes_be(&signature_bytes)));
-                let (assigned_public_key, _) = config.sign_verify_config.verify_signature(ctx, &header_result.hash_bytes, public_key, signature.clone())?;
-
-                let header_str = String::from_utf8(header_bytes[header_params.skip_prefix_bytes_size.unwrap_or(0)..].to_vec()).unwrap();
-                let body_str = String::from_utf8(body_bytes[body_params.skip_prefix_bytes_size.unwrap_or(0)..].to_vec()).unwrap();
-                let (header_substrs, body_substrs) = get_email_substrs(&header_str, &body_str, header_params.substr_regexes, body_params.substr_regexes);
-                let public_hash_input = get_email_circuit_public_hash_input(
-                    &header_result.hash_value,
-                    &self.public_key_n.to_bytes_le(),
-                    header_substrs,
-                    body_substrs,
-                    header_params.max_variable_byte_size,
-                    body_params.max_variable_byte_size,
-                );
-                let public_hash_result: AssignedHashResult<F> = config.sha256_config.digest(ctx, &public_hash_input, None)?;
-                // for (idx, v) in public_hash_result.input_bytes[128..(128 + 256)].iter().enumerate() {
-                //     v.value().map(|v| println!("idx {} code {}", idx, v.get_lower_32()));
-                // }
-                let range = config.sha256_config.range().clone();
-                let gate = range.gate.clone();
-                // for (idx, v) in header_result.regex.masked_characters.iter().enumerate() {
-                //     v.value()
-                //         .map(|v| println!("idx {} code {} char {}", idx, v.get_lower_32(), (v.get_lower_32() as u8) as char));
-                // }
-                // for (idx, v) in body_result.regex.masked_characters.iter().enumerate() {
-                //     v.value()
-                //         .map(|v| println!("idx {} code {} char {}", idx, v.get_lower_32(), (v.get_lower_32() as u8) as char));
-                // }
-                let assigned_public_key_bytes = assigned_public_key
-                    .n
-                    .limbs()
-                    .into_iter()
-                    .flat_map(|limb| {
-                        let limb_val = value_to_option(limb.value()).unwrap();
-                        let bytes = decompose_fe_to_u64_limbs(limb_val, 64 / 8, 8);
-                        let mut sum = gate.load_zero(ctx);
-                        let assigned = bytes
-                            .into_iter()
-                            .enumerate()
-                            .map(|(idx, byte)| {
-                                let assigned = gate.load_witness(ctx, Value::known(F::from(byte)));
-                                range.range_check(ctx, &assigned, 8);
-                                sum = gate.mul_add(
-                                    ctx,
-                                    QuantumCell::Existing(&assigned),
-                                    QuantumCell::Constant(F::from(1u64 << (8 * idx))),
-                                    QuantumCell::Existing(&sum),
-                                );
-                                assigned
-                            })
-                            .collect_vec();
-                        gate.assert_equal(ctx, QuantumCell::Existing(&sum), QuantumCell::Existing(limb));
-                        assigned
->>>>>>> fc546943
                     })
                     .collect_vec();
                 let regex_body = RegexBodyCircuit::new(canonicalized_body.clone(), body_regex_defs, body_config.substr_regexes.clone(), sign_rand);
@@ -552,7 +335,6 @@
         }
     }
 
-<<<<<<< HEAD
     pub fn check_constraints(&self) -> Result<bool, Error> {
         let config_params = default_config_params();
         let k = config_params.degree;
@@ -687,76 +469,6 @@
             }
         }
         pks
-=======
-    fn instances(&self) -> Vec<Vec<F>> {
-        let (header_bytes, body_bytes, signature_bytes) = canonicalize_signed_email(&self.email_bytes).unwrap();
-        let headerhash = Sha256::digest(&header_bytes).to_vec();
-        let header_str = String::from_utf8(header_bytes).unwrap();
-        let body_str = String::from_utf8(body_bytes).unwrap();
-        let params = Self::read_config_params();
-        let header_params = params.header_config.expect("header_config is required");
-        let body_params = params.body_config.expect("body_config is required");
-        let (header_substrs, body_substrs) = get_email_substrs(&header_str, &body_str, header_params.substr_regexes, body_params.substr_regexes);
-        let public_input = DefaultEmailVerifyPublicInput::new(headerhash, self.public_key_n.clone(), header_substrs, body_substrs);
-        vec![Self::_get_instances_from_default_public_input(public_input)]
-    }
-}
-
-impl<F: PrimeField> DefaultEmailVerifyCircuit<F> {
-    pub const DEFAULT_E: u128 = 65537;
-
-    pub fn new(email_bytes: Vec<u8>, public_key_n: BigUint) -> Self {
-        Self {
-            email_bytes,
-            public_key_n,
-            _f: PhantomData,
-        }
-    }
-
-    /// Read [`DefaultEmailVerifyConfigParams`] from a json file at the file path of [`EMAIL_VERIFY_CONFIG_ENV`].
-    pub fn read_config_params() -> DefaultEmailVerifyConfigParams {
-        read_default_circuit_config_params()
-    }
-
-    /// Generate a new circuit from the given email file.
-    ///
-    /// # Arguments
-    /// * `email_path` - a file path of the email file.
-    ///
-    /// # Return values
-    /// Return a new [`DefaultEmailVerifyCircuit`], the SHA256 hash bytes of the email header, a vector of (`start_position`, `substr`) in the email header, and a vector of (`start_position`, `substr`) in the email body.
-    pub async fn gen_circuit_from_email_path(email_path: &str) -> (Self, Vec<u8>, Vec<Option<(usize, String)>>, Vec<Option<(usize, String)>>) {
-        let email_bytes = {
-            let mut f = File::open(email_path).unwrap();
-            let mut buf = Vec::new();
-            f.read_to_end(&mut buf).unwrap();
-            buf
-        };
-        // println!("email {}", String::from_utf8(email_bytes.clone()).unwrap());
-        let (canonicalized_header, canonicalized_body, signature_bytes) = canonicalize_signed_email(&email_bytes).unwrap();
-        let headerhash = Sha256::digest(&canonicalized_header).to_vec();
-        let public_key_n = {
-            let logger = slog::Logger::root(slog::Discard, slog::o!());
-            match resolve_public_key(&logger, &email_bytes).await.unwrap() {
-                cfdkim::DkimPublicKey::Rsa(_pk) => BigUint::from_radix_le(&_pk.n().clone().to_radix_le(16), 16).unwrap(),
-                _ => {
-                    panic!("Only RSA keys are supported.");
-                }
-            }
-        };
-        let header_str = String::from_utf8(canonicalized_header.clone()).unwrap();
-        let body_str = String::from_utf8(canonicalized_body.clone()).unwrap();
-        let config_params = Self::read_config_params();
-        let header_config = config_params.header_config.expect("header_config is required");
-        let body_config = config_params.body_config.expect("body_config is required");
-        let (header_substrs, body_substrs) = get_email_substrs(&header_str, &body_str, header_config.substr_regexes, body_config.substr_regexes);
-        let circuit = Self {
-            email_bytes,
-            public_key_n,
-            _f: PhantomData,
-        };
-        (circuit, headerhash, header_substrs, body_substrs)
->>>>>>> fc546943
     }
 
     pub fn gen_vks(&self, pks: &[ProvingKey<G1Affine>]) -> Vec<VerifyingKey<G1Affine>> {
@@ -1014,6 +726,195 @@
         }
         proofs
     }
+
+    pub fn print_costs(&self) {
+        let config_params = default_config_params();
+        let k = config_params.degree as usize;
+        let measured = CircuitCost::<G1, _>::measure(k, &self.sha2_header);
+        println!("sha2_header: {:?}", measured);
+        let gates = CircuitGates::collect::<Fr, Sha256HeaderCircuit<Fr>>();
+        println!("sha2_header gates: {}", gates);
+        let measured = CircuitCost::<G1, _>::measure(k, &self.sign_verify);
+        println!("sign_verify: {:?}", measured);
+        let gates = CircuitGates::collect::<Fr, SignVerifyCircuit<Fr>>();
+        println!("sign_verify gates: {}", gates);
+        let measured = CircuitCost::<G1, _>::measure(k, &self.regex_header);
+        println!("regex_header: {:?}", measured);
+        let gates = CircuitGates::collect::<Fr, RegexHeaderCircuit<Fr>>();
+        println!("regex_header gates: {}", gates);
+        if self.header_expose_substrs {
+            let measured = CircuitCost::<G1, _>::measure(k, self.sha2_header_masked_substrs.as_ref().unwrap());
+            println!("sha2_header_masked_substrs: {:?}", measured);
+            let gates = CircuitGates::collect::<Fr, Sha256HeaderMaskedSubstrsCircuit<Fr>>();
+            println!("sha2_header_masked_substrs gates: {}", gates);
+            let measured = CircuitCost::<G1, _>::measure(k, self.sha2_header_substr_ids.as_ref().unwrap());
+            println!("sha2_header_substr_ids: {:?}", measured);
+            let gates = CircuitGates::collect::<Fr, Sha256HeaderSubstrIdsCircuit<Fr>>();
+            println!("sha2_header_substr_ids gates: {}", gates);
+        }
+        if self.body_enable {
+            let measured = CircuitCost::<G1, _>::measure(k, self.regex_bodyhash.as_ref().unwrap());
+            println!("regex_bodyhash: {:?}", measured);
+            let gates = CircuitGates::collect::<Fr, RegexBodyHashCircuit<Fr>>();
+            println!("regex_bodyhash gates: {}", gates);
+            let measured = CircuitCost::<G1, _>::measure(k, self.chars_shift_bodyhash.as_ref().unwrap());
+            println!("chars_shift_bodyhash: {:?}", measured);
+            let gates = CircuitGates::collect::<Fr, CharsShiftBodyHashCircuit<Fr>>();
+            println!("chars_shift_bodyhash gates: {}", gates);
+            let measured = CircuitCost::<G1, _>::measure(k, self.sha2_body.as_ref().unwrap());
+            println!("sha2_body: {:?}", measured);
+            let gates = CircuitGates::collect::<Fr, Sha256BodyCircuit<Fr>>();
+            println!("sha2_body gates: {}", gates);
+            let measured = CircuitCost::<G1, _>::measure(k, self.base64.as_ref().unwrap());
+            println!("base64: {:?}", measured);
+            let gates = CircuitGates::collect::<Fr, Base64Circuit<Fr>>();
+            println!("base64 gates: {}", gates);
+            let measured = CircuitCost::<G1, _>::measure(k, self.regex_body.as_ref().unwrap());
+            println!("regex_body: {:?}", measured);
+            let gates = CircuitGates::collect::<Fr, RegexBodyCircuit<Fr>>();
+            println!("regex_body gates: {}", gates);
+            if self.body_expose_substrs {
+                let measured = CircuitCost::<G1, _>::measure(k, self.sha2_body_masked_substrs.as_ref().unwrap());
+                println!("sha2_body_masked_substrs: {:?}", measured);
+                let gates = CircuitGates::collect::<Fr, Sha256BodyMaskedSubstrsCircuit<Fr>>();
+                println!("sha256_body_masked_substrs gates: {}", gates);
+                let measured = CircuitCost::<G1, _>::measure(k, self.sha2_body_substr_ids.as_ref().unwrap());
+                println!("sha2_body_substr_ids: {:?}", measured);
+                let gates = CircuitGates::collect::<Fr, Sha256BodySubstrIdsCircuit<Fr>>();
+                println!("sha2_body_substr_ids gates: {}", gates);
+            }
+        }
+    }
+}
+
+#[derive(Debug, Clone)]
+pub struct EmailVerifyInstances<F: PrimeField> {
+    header_bytes: F,
+    header_hash: F,
+    public_key_n_hash: F,
+    tag: F,
+    header_masked_substr: F,
+    header_substr_ids: F,
+    header_masked_substr_hash: Option<Vec<F>>,
+    header_substr_ids_hash: Option<Vec<F>>,
+    bodyhash_masked_substr: Option<F>,
+    bodyhash_substr_ids: Option<F>,
+    bodyhash_base64: Option<F>,
+    body_bytes: Option<F>,
+    bodyhash: Option<F>,
+    body_masked_substr: Option<F>,
+    body_substr_ids: Option<F>,
+    body_masked_substr_hash: Option<Vec<F>>,
+    body_substr_ids_hash: Option<Vec<F>>,
+}
+
+impl EmailVerifyInstances<Fr> {
+    pub fn verify_proof(&self, params: &ParamsKZG<Bn256>, vks: &[VerifyingKey<G1Affine>], proofs: &[&[u8]]) -> bool {
+        let config_params = default_config_params();
+        let mut result = true;
+        let mut vk_index = 0;
+        let verify_proof = |params: &ParamsKZG<Bn256>, vk: &VerifyingKey<G1Affine>, proof: &[u8], instances: &[Fr]| {
+            let mut transcript_read = PoseidonTranscript::<NativeLoader, &[u8]>::new(proof);
+            VerificationStrategy::<_, VerifierSHPLONK<Bn256>>::finalize(
+                verify_proof::<_, VerifierSHPLONK<Bn256>, _, _, _>(
+                    params.verifier_params(),
+                    vk,
+                    AccumulatorStrategy::new(params.verifier_params()),
+                    &[&[instances]],
+                    &mut transcript_read,
+                )
+                .unwrap(),
+            )
+        };
+        result &= verify_proof(params, &vks[vk_index], proofs[vk_index], &vec![self.header_bytes, self.header_hash]);
+        vk_index += 1;
+        result &= verify_proof(params, &vks[vk_index], proofs[vk_index], &vec![self.public_key_n_hash, self.header_hash, self.tag]);
+        vk_index += 1;
+        result &= verify_proof(
+            params,
+            &vks[vk_index],
+            proofs[vk_index],
+            &vec![self.header_bytes, self.header_masked_substr, self.header_substr_ids],
+        );
+        vk_index += 1;
+        if config_params.header_config.as_ref().unwrap().expose_substrs.unwrap_or(false) {
+            result &= verify_proof(
+                params,
+                &vks[vk_index],
+                proofs[vk_index],
+                &vec![vec![self.header_masked_substr], self.header_masked_substr_hash.as_ref().unwrap().clone()].concat(),
+            );
+            vk_index += 1;
+            result &= verify_proof(
+                params,
+                &vks[vk_index],
+                proofs[vk_index],
+                &vec![vec![self.header_substr_ids], self.header_substr_ids_hash.as_ref().unwrap().clone()].concat(),
+            );
+            vk_index += 1;
+        }
+        if let Some(body_config) = config_params.body_config.as_ref() {
+            result &= verify_proof(
+                params,
+                &vks[vk_index],
+                proofs[vk_index],
+                &vec![self.header_bytes, self.bodyhash_masked_substr.unwrap().clone(), self.bodyhash_substr_ids.unwrap().clone()],
+            );
+            vk_index += 1;
+            result &= verify_proof(
+                params,
+                &vks[vk_index],
+                proofs[vk_index],
+                &vec![
+                    self.bodyhash_masked_substr.unwrap().clone(),
+                    self.bodyhash_substr_ids.unwrap().clone(),
+                    self.bodyhash_base64.unwrap().clone(),
+                ],
+            );
+            vk_index += 1;
+            result &= verify_proof(
+                params,
+                &vks[vk_index],
+                proofs[vk_index],
+                &vec![self.body_bytes.unwrap().clone(), self.bodyhash.unwrap().clone()],
+            );
+            vk_index += 1;
+            result &= verify_proof(
+                params,
+                &vks[vk_index],
+                proofs[vk_index],
+                &vec![self.bodyhash.unwrap().clone(), self.bodyhash_base64.unwrap().clone()],
+            );
+            vk_index += 1;
+            result &= verify_proof(
+                params,
+                &vks[vk_index],
+                proofs[vk_index],
+                &vec![
+                    self.body_bytes.unwrap().clone(),
+                    self.body_masked_substr.unwrap().clone(),
+                    self.body_substr_ids.unwrap().clone(),
+                ],
+            );
+            vk_index += 1;
+            if body_config.expose_substrs.unwrap_or(false) {
+                result &= verify_proof(
+                    params,
+                    &vks[vk_index],
+                    proofs[vk_index],
+                    &vec![vec![self.body_masked_substr.unwrap().clone()], self.body_masked_substr_hash.as_ref().unwrap().clone()].concat(),
+                );
+                vk_index += 1;
+                result &= verify_proof(
+                    params,
+                    &vks[vk_index],
+                    proofs[vk_index],
+                    &vec![vec![self.body_substr_ids.unwrap().clone()], self.body_substr_ids_hash.as_ref().unwrap().clone()].concat(),
+                );
+            }
+        }
+        result
+    }
 }
 
 // /// Public input definition of [`DefaultEmailVerifyCircuit`].
@@ -2041,7 +1942,7 @@
     use halo2_rsa::RSAPubE;
     use mailparse::parse_mail;
     use num_bigint::BigUint;
-    use rand::thread_rng;
+    use rand::{rngs::OsRng, thread_rng};
     use rsa::{PublicKeyParts, RsaPrivateKey};
     use snark_verifier_sdk::CircuitExt;
     use std::{fs::File, io::Read, path::Path};
@@ -2094,7 +1995,6 @@
             let signature = signer.sign(&email).unwrap();
             let email_bytes = vec![signature.as_bytes(), b"\r\n", message].concat();
             println!("email: {}", String::from_utf8(email_bytes.clone()).unwrap());
-<<<<<<< HEAD
             // let (canonicalized_header, canonicalized_body, signature_bytes) = canonicalize_signed_email(&email_bytes).unwrap();
 
             // println!("canonicalized_header:\n{}", String::from_utf8(canonicalized_header.clone()).unwrap());
@@ -2104,14 +2004,8 @@
             let public_key_n = BigUint::from_bytes_be(&public_key.n().to_bytes_be());
             let tag = Fr::zero();
             let circuits = EmailVerifyCircuits::new(&email_bytes, public_key_n, tag);
+            circuits.print_costs();
             assert!(circuits.check_constraints().unwrap());
-=======
-            let public_key_n = BigUint::from_bytes_be(&public_key.n().clone().to_bytes_be());
-            let circuit = DefaultEmailVerifyCircuit::<Fr>::new(email_bytes, public_key_n);
-            let instances = circuit.instances();
-            let prover = MockProver::run(params.degree, &circuit, instances).unwrap();
-            assert_eq!(prover.verify(), Ok(()));
->>>>>>> fc546943
         });
     }
 
@@ -2178,19 +2072,11 @@
             let signature = signer.sign(&email).unwrap();
             println!("signature {}", signature);
             let email_bytes = vec![signature.as_bytes(), b"\r\n", message].concat();
-<<<<<<< HEAD
             let public_key_n = BigUint::from_bytes_be(&public_key.n().to_bytes_be());
             let tag = Fr::zero();
             let circuits = EmailVerifyCircuits::new(&email_bytes, public_key_n, tag);
+            circuits.print_costs();
             assert!(circuits.check_constraints().unwrap());
-=======
-            let public_key_n = BigUint::from_bytes_be(&public_key.n().clone().to_bytes_be());
-            let circuit = DefaultEmailVerifyCircuit::<Fr>::new(email_bytes, public_key_n);
-
-            let instances = circuit.instances();
-            let prover = MockProver::run(params.degree, &circuit, instances).unwrap();
-            assert_eq!(prover.verify(), Ok(()));
->>>>>>> fc546943
         });
     }
 
@@ -2253,25 +2139,11 @@
             _ => panic!("not supportted public key type."),
         };
         temp_env::with_var(EMAIL_VERIFY_CONFIG_ENV, Some("./configs/test_ex1_email_verify.config"), move || {
-<<<<<<< HEAD
             let public_key_n = BigUint::from_bytes_be(&public_key.n().to_bytes_be());
             let tag = Fr::zero();
             let circuits = EmailVerifyCircuits::new(&email_bytes, public_key_n, tag);
+            circuits.print_costs();
             assert!(circuits.check_constraints().unwrap());
-=======
-            let params = DefaultEmailVerifyCircuit::<Fr>::read_config_params();
-            // let (canonicalized_header, canonicalized_body, signature_bytes) = canonicalize_signed_email(&email_bytes).unwrap();
-            // println!("header len\n {}", canonicalized_header.len());
-            // println!("body len\n {}", canonicalized_body.len());
-            // println!("canonicalized_header:\n{}", String::from_utf8(canonicalized_header.clone()).unwrap());
-            // println!("canonicalized_body:\n{}", String::from_utf8(canonicalized_body.clone()).unwrap());
-            let public_key_n = BigUint::from_bytes_be(&public_key.n().clone().to_bytes_be());
-            let circuit = DefaultEmailVerifyCircuit::<Fr>::new(email_bytes.clone(), public_key_n);
-
-            let instances = circuit.instances();
-            let prover = MockProver::run(params.degree, &circuit, instances).unwrap();
-            assert_eq!(prover.verify(), Ok(()));
->>>>>>> fc546943
         });
     }
 
@@ -2334,26 +2206,11 @@
             _ => panic!("not supportted public key type."),
         };
         temp_env::with_var(EMAIL_VERIFY_CONFIG_ENV, Some("./configs/test_ex2_email_verify.config"), move || {
-<<<<<<< HEAD
             let public_key_n = BigUint::from_bytes_be(&public_key.n().to_bytes_be());
             let tag = Fr::zero();
             let circuits = EmailVerifyCircuits::new(&email_bytes, public_key_n, tag);
+            circuits.print_costs();
             assert!(circuits.check_constraints().unwrap());
-=======
-            let params = DefaultEmailVerifyCircuit::<Fr>::read_config_params();
-            // let (canonicalized_header, canonicalized_body, signature_bytes) = canonicalize_signed_email(&email_bytes).unwrap();
-            // println!("header len\n {}", canonicalized_header.len());
-            // println!("body len\n {}", canonicalized_body.len());
-            // println!("body\n{:?}", canonicalized_body);
-            // println!("canonicalized_header:\n{}", String::from_utf8(canonicalized_header.clone()).unwrap());
-            // println!("canonicalized_body:\n{}", String::from_utf8(canonicalized_body.clone()).unwrap());
-            let public_key_n = BigUint::from_bytes_be(&public_key.n().clone().to_bytes_be());
-            let circuit = DefaultEmailVerifyCircuit::<Fr>::new(email_bytes.clone(), public_key_n);
-
-            let instances = circuit.instances();
-            let prover = MockProver::run(params.degree, &circuit, instances).unwrap();
-            assert_eq!(prover.verify(), Ok(()));
->>>>>>> fc546943
         });
     }
 
@@ -2395,26 +2252,11 @@
             _ => panic!("not supportted public key type."),
         };
         temp_env::with_var(EMAIL_VERIFY_CONFIG_ENV, Some("./configs/test_ex3_email_verify.config"), move || {
-<<<<<<< HEAD
             let public_key_n = BigUint::from_bytes_be(&public_key.n().to_bytes_be());
             let tag = Fr::zero();
             let circuits = EmailVerifyCircuits::new(&email_bytes, public_key_n, tag);
+            circuits.print_costs();
             assert!(circuits.check_constraints().unwrap());
-=======
-            let params = DefaultEmailVerifyCircuit::<Fr>::read_config_params();
-            // let (canonicalized_header, canonicalized_body, signature_bytes) = canonicalize_signed_email(&email_bytes).unwrap();
-            // println!("header len\n {}", canonicalized_header.len());
-            // println!("body len\n {}", canonicalized_body.len());
-            // println!("body\n{:?}", canonicalized_body);
-            // println!("canonicalized_header:\n{}", String::from_utf8(canonicalized_header.clone()).unwrap());
-            // println!("canonicalized_body:\n{}", String::from_utf8(canonicalized_body.clone()).unwrap());
-            let public_key_n = BigUint::from_bytes_be(&public_key.n().clone().to_bytes_be());
-            let circuit = DefaultEmailVerifyCircuit::<Fr>::new(email_bytes.clone(), public_key_n);
-
-            let instances = circuit.instances();
-            let prover = MockProver::run(params.degree, &circuit, instances).unwrap();
-            assert_eq!(prover.verify(), Ok(()));
->>>>>>> fc546943
         });
     }
 
@@ -2477,7 +2319,6 @@
             _ => panic!("not supportted public key type."),
         };
         temp_env::with_var(EMAIL_VERIFY_CONFIG_ENV, Some("./configs/test_ex1_email_verify.config"), move || {
-<<<<<<< HEAD
             let mut public_key_n_bytes = public_key.n().to_bytes_be();
             for idx in 0..256 {
                 public_key_n_bytes[idx] = 255;
@@ -2485,25 +2326,8 @@
             let public_key_n = BigUint::from_bytes_be(&public_key_n_bytes);
             let tag = Fr::zero();
             let circuits = EmailVerifyCircuits::new(&email_bytes, public_key_n, tag);
+            circuits.print_costs();
             assert_eq!(circuits.check_constraints().unwrap(), false);
-=======
-            let params = DefaultEmailVerifyCircuit::<Fr>::read_config_params();
-            // let (canonicalized_header, canonicalized_body, mut signature_bytes) = canonicalize_signed_email(&email_bytes).unwrap();
-            // println!("header len\n {}", canonicalized_header.len());
-            // println!("body len\n {}", canonicalized_body.len());
-            // println!("canonicalized_header:\n{}", String::from_utf8(canonicalized_header.clone()).unwrap());
-            // println!("canonicalized_body:\n{}", String::from_utf8(canonicalized_body.clone()).unwrap());
-            let mut public_key_n_bytes = public_key.n().clone().to_bytes_be();
-            for i in 0..256 {
-                public_key_n_bytes[i] = 255;
-            }
-            let public_key_n = BigUint::from_bytes_be(&public_key_n_bytes);
-            let circuit = DefaultEmailVerifyCircuit::<Fr>::new(email_bytes.clone(), public_key_n);
-
-            let instances = circuit.instances();
-            let prover = MockProver::run(params.degree, &circuit, instances).unwrap();
-            assert!(prover.verify().is_err());
->>>>>>> fc546943
         });
     }
 
@@ -2566,25 +2390,84 @@
             _ => panic!("not supportted public key type."),
         };
         temp_env::with_var(EMAIL_VERIFY_CONFIG_ENV, Some("./configs/test_ex1_email_verify.config"), move || {
-<<<<<<< HEAD
             let public_key_n = BigUint::from_bytes_be(&public_key.n().to_bytes_be());
             let tag = Fr::zero();
             let circuits = EmailVerifyCircuits::new(&email_bytes, public_key_n, tag);
+            circuits.print_costs();
             assert_eq!(circuits.check_constraints().unwrap(), false);
-=======
-            let params = DefaultEmailVerifyCircuit::<Fr>::read_config_params();
-            // let (canonicalized_header, canonicalized_body, signature_bytes) = canonicalize_signed_email(&email_bytes).unwrap();
-            // println!("header len\n {}", canonicalized_header.len());
-            // println!("body len\n {}", canonicalized_body.len());
-            // println!("canonicalized_header:\n{}", String::from_utf8(canonicalized_header.clone()).unwrap());
-            // println!("canonicalized_body:\n{}", String::from_utf8(canonicalized_body.clone()).unwrap());
-            let public_key_n = BigUint::from_bytes_be(&public_key.n().clone().to_bytes_be());
-            let circuit = DefaultEmailVerifyCircuit::<Fr>::new(email_bytes.clone(), public_key_n);
-
-            let instances = circuit.instances();
-            let prover = MockProver::run(params.degree, &circuit, instances).unwrap();
-            assert!(prover.verify().is_err());
->>>>>>> fc546943
+        });
+    }
+
+    #[ignore]
+    #[tokio::test]
+    async fn test_proof_gen() {
+        let regex_bodyhash_decomposed: DecomposedRegexConfig = serde_json::from_reader(File::open("./test_data/bodyhash_defs.json").unwrap()).unwrap();
+        regex_bodyhash_decomposed
+            .gen_regex_files(
+                &Path::new("./test_data/bodyhash_allstr.txt").to_path_buf(),
+                &[Path::new("./test_data/bodyhash_substr_0.txt").to_path_buf()],
+            )
+            .unwrap();
+        let regex_from_decomposed: DecomposedRegexConfig = serde_json::from_reader(File::open("./test_data/from_defs.json").unwrap()).unwrap();
+        regex_from_decomposed
+            .gen_regex_files(
+                &Path::new("./test_data/from_allstr.txt").to_path_buf(),
+                &[Path::new("./test_data/from_substr_0.txt").to_path_buf()],
+            )
+            .unwrap();
+        let regex_to_decomposed: DecomposedRegexConfig = serde_json::from_reader(File::open("./test_data/to_defs.json").unwrap()).unwrap();
+        regex_to_decomposed
+            .gen_regex_files(
+                &Path::new("./test_data/to_allstr.txt").to_path_buf(),
+                &[Path::new("./test_data/to_substr_0.txt").to_path_buf()],
+            )
+            .unwrap();
+        let regex_subject_decomposed: DecomposedRegexConfig = serde_json::from_reader(File::open("./test_data/subject_defs.json").unwrap()).unwrap();
+        regex_subject_decomposed
+            .gen_regex_files(
+                &Path::new("./test_data/subject_allstr.txt").to_path_buf(),
+                &[
+                    Path::new("./test_data/subject_substr_0.txt").to_path_buf(),
+                    Path::new("./test_data/subject_substr_1.txt").to_path_buf(),
+                    Path::new("./test_data/subject_substr_2.txt").to_path_buf(),
+                ],
+            )
+            .unwrap();
+        let regex_body_decomposed: DecomposedRegexConfig = serde_json::from_reader(File::open("./test_data/test_ex2_email_body_defs.json").unwrap()).unwrap();
+        regex_body_decomposed
+            .gen_regex_files(
+                &Path::new("./test_data/test_ex2_email_body_allstr.txt").to_path_buf(),
+                &[
+                    Path::new("./test_data/test_ex2_email_body_substr_0.txt").to_path_buf(),
+                    Path::new("./test_data/test_ex2_email_body_substr_1.txt").to_path_buf(),
+                    Path::new("./test_data/test_ex2_email_body_substr_2.txt").to_path_buf(),
+                ],
+            )
+            .unwrap();
+        let email_bytes = {
+            let mut f = File::open("./test_data/test_email2.eml").unwrap();
+            let mut buf = Vec::new();
+            f.read_to_end(&mut buf).unwrap();
+            buf
+        };
+
+        let logger = slog::Logger::root(slog::Discard, slog::o!());
+        let public_key = resolve_public_key(&logger, &email_bytes).await.unwrap();
+        let public_key = match public_key {
+            cfdkim::DkimPublicKey::Rsa(pk) => pk,
+            _ => panic!("not supportted public key type."),
+        };
+        temp_env::with_var(EMAIL_VERIFY_CONFIG_ENV, Some("./configs/test_ex2_email_verify.config"), move || {
+            let public_key_n = BigUint::from_bytes_be(&public_key.n().to_bytes_be());
+            let tag = Fr::zero();
+            let circuits = EmailVerifyCircuits::new(&email_bytes, public_key_n, tag);
+            let config_params = default_config_params();
+            let params = ParamsKZG::<Bn256>::new(config_params.degree);
+            let pks = circuits.gen_pks(&params);
+            let vks = circuits.gen_vks(&pks);
+            let proofs = circuits.prove(&params, &pks, &mut OsRng);
+            let instances = circuits.instances();
+            assert!(instances.verify_proof(&params, &vks, &proofs.iter().map(|vec| vec.as_slice()).collect_vec().as_slice()));
         });
     }
 }